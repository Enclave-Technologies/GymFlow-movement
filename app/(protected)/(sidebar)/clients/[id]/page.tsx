import { redirect } from "next/navigation";
import { Card, CardContent, CardHeader, CardTitle } from "@/components/ui/card";
import {
<<<<<<< HEAD
    Tooltip,
    TooltipContent,
    TooltipProvider,
    TooltipTrigger,
=======
  Tooltip,
  TooltipContent,
  TooltipProvider,
  TooltipTrigger,
>>>>>>> d9ed36df
} from "@/components/ui/tooltip";
import { getClientById } from "@/actions/client_actions";
import { formatDate } from "@/lib/utils";
import { checkGuestApproval } from "@/lib/auth-utils";
import { cookies } from "next/headers";
import { MOVEMENT_SESSION_NAME } from "@/lib/constants";
import { authenticated_or_login } from "@/actions/appwrite_actions";
import Image from "next/image";
import { Calendar, Mail, Pencil, Phone, User } from "lucide-react";
import ClientTabs from "@/components/client-tabs/client-tabs";
import Link from "next/link";
type PageProps = {
  params: Promise<{
    id: string;
  }>;
};

export default async function ClientProfilePage({ params }: PageProps) {
  const resolvedParams = await params;
  await checkGuestApproval();

  const session = (await cookies()).get(MOVEMENT_SESSION_NAME)?.value || null;
  const result = await authenticated_or_login(session);

  if (result && "error" in result) {
    console.error("Error in Trainer:", result.error);
    redirect("/login?error=user_fetch_error");
  }

  if (!result || (!("error" in result) && !result)) {
    redirect("/login");
  }

  const client = await getClientById(resolvedParams.id);

  if (!client) {
    return (
      <div className="container mx-auto py-10">
        <Card>
          <CardHeader className="text-center">
            <CardTitle>Client Not Found</CardTitle>
          </CardHeader>
        </Card>
      </div>
    );
  }

  const getInitials = (name: string) => {
    return name
      .split(" ")
      .map((part) => part.charAt(0))
      .join("")
      .toUpperCase()
      .substring(0, 2);
  };

<<<<<<< HEAD
    return (
        <div className="container mx-auto py-2 md:py-6">
            <div className="grid grid-cols-1 md:grid-cols-5 gap-6 mb-8">
                {/* Profile Image */}
                <Card className="relative overflow-hidden p-0 md:col-span-1 flex flex-col justify-end h-48">
                    {client.imageUrl ? (
                        <Image
                            src={client.imageUrl}
                            alt={client.fullName}
                            className="absolute inset-0 w-full h-full object-cover"
                            width={500}
                            height={500}
                        />
                    ) : (
                        <div className="absolute inset-0 w-full h-full bg-muted flex items-center justify-center text-5xl font-bold text-muted-foreground">
                            {getInitials(client.fullName)}
                        </div>
                    )}
                    {/* Name overlay */}
                    <div
                        className="absolute left-4 bottom-4 z-10 flex flex-col items-start"
                        style={{
                            WebkitBackdropFilter: "blur(8px)",
                            backdropFilter: "blur(8px)",
                        }}
                    >
                        <div className="bg-popover/60 rounded-2xl shadow-md px-4 py-2 flex flex-col items-start min-w-[140px] max-w-[90vw]">
                            <span className="text-popover-foreground font-semibold text-base sm:text-lg leading-tight truncate">
                                {client.fullName}
                            </span>
                        </div>
                    </div>
                </Card>
                <Card className="relative overflow-hidden p-2 md:col-span-3 flex flex-col justify-end h-48 border border-muted rounded-lg shadow-sm">
                    <div className="mb-3">
                        <div className="grid grid-cols-1 sm:grid-cols-3 gap-2">
                            <div>
                                <span className="text-xs text-muted-foreground">
                                    Ideal Weight
                                </span>
                                <div className="text-base font-medium text-foreground">
                                    {client.idealWeight !== null &&
                                    client.idealWeight !== undefined
                                        ? `${client.idealWeight} kg`
                                        : "- -"}
                                </div>
                            </div>
                            <div>
                                <span className="text-xs text-muted-foreground">
                                    Emergency Contact Name
                                </span>
                                <div className="text-base font-medium text-foreground">
                                    {client.emergencyContactName || "- -"}
                                </div>
                            </div>
                            <div>
                                <span className="text-xs text-muted-foreground">
                                    Emergency Contact Phone
                                </span>
                                <div className="text-base font-medium text-foreground">
                                    {client.emergencyContactPhone || "- -"}
                                </div>
                            </div>
                        </div>
                    </div>
                    <div className="text-sm font-medium text-muted-foreground mb-2">
                        Notes
                    </div>
                    <p className="text-foreground text-base">{client.notes}</p>
                </Card>

                <Card className="flex flex-col justify-center p-3 md:col-span-1 h-48">
                    <CardContent className="flex flex-col h-full p-0">
                        <div className="grid grid-cols-2 gap-2 text-center mb-auto">
                            <div className="flex flex-col items-center">
                                <Mail className="h-5 w-5 text-muted-foreground mb-1" />
                                <TooltipProvider>
                                    <Tooltip>
                                        <TooltipTrigger asChild>
                                            <div className="text-xs text-muted-foreground truncate w-full px-1">
                                                {client.email || "- -"}
                                            </div>
                                        </TooltipTrigger>
                                        <TooltipContent>
                                            <p>{client.email || "- -"}</p>
                                        </TooltipContent>
                                    </Tooltip>
                                </TooltipProvider>
                            </div>
                            <div className="flex flex-col items-center">
                                <Phone className="h-5 w-5 text-muted-foreground mb-1" />
                                <TooltipProvider>
                                    <Tooltip>
                                        <TooltipTrigger asChild>
                                            <div className="text-xs text-muted-foreground truncate w-full px-1">
                                                {client.phone || "- -"}
                                            </div>
                                        </TooltipTrigger>
                                        <TooltipContent>
                                            <p>{client.phone || "- -"}</p>
                                        </TooltipContent>
                                    </Tooltip>
                                </TooltipProvider>
                            </div>
                            <div className="flex flex-col items-center">
                                <User className="h-5 w-5 text-muted-foreground mb-1" />
                                <TooltipProvider>
                                    <Tooltip>
                                        <TooltipTrigger asChild>
                                            <div className="text-xs text-muted-foreground truncate w-full px-1">
                                                {formatGender(client.gender)}
                                            </div>
                                        </TooltipTrigger>
                                        <TooltipContent>
                                            <p>{formatGender(client.gender)}</p>
                                        </TooltipContent>
                                    </Tooltip>
                                </TooltipProvider>
                            </div>
                            <div className="flex flex-col items-center">
                                <Calendar className="h-5 w-5 text-muted-foreground mb-1" />
                                <TooltipProvider>
                                    <Tooltip>
                                        <TooltipTrigger asChild>
                                            <div className="text-xs text-muted-foreground truncate w-full px-1">
                                                {client.registrationDate
                                                    ? formatDate(
                                                          client.registrationDate
                                                      )
                                                    : "Unknown"}
                                            </div>
                                        </TooltipTrigger>
                                        <TooltipContent>
                                            <p>
                                                {client.registrationDate
                                                    ? formatDate(
                                                          client.registrationDate
                                                      )
                                                    : "Unknown"}
                                            </p>
                                        </TooltipContent>
                                    </Tooltip>
                                </TooltipProvider>
                            </div>
                        </div>
                        <div className="flex justify-center mt-2">
                            <Button variant="outline" size="sm" className="h-8">
                                <Pencil className="h-3.5 w-3.5 mr-1.5" />
                                Edit
                            </Button>
                        </div>
                    </CardContent>
                </Card>
=======
  const formatGender = (gender: string | null) => {
    if (!gender) return "Not specified";
    return gender.charAt(0).toUpperCase() + gender.slice(1).replace("-", " ");
  };

  return (
    <div className="container mx-auto py-2 md:py-6">
      <div className="grid grid-cols-1 md:grid-cols-5 gap-6 mb-8">
        {/* Profile Image */}
        <Card className="relative overflow-hidden p-0 md:col-span-1 flex flex-col justify-end h-48">
          {client.imageUrl ? (
            <Image
              src={client.imageUrl}
              alt={client.fullName}
              className="absolute inset-0 w-full h-full object-cover"
              width={500}
              height={500}
            />
          ) : (
            <div className="absolute inset-0 w-full h-full bg-muted flex items-center justify-center text-5xl font-bold text-muted-foreground">
              {getInitials(client.fullName)}
            </div>
          )}
          {/* Name overlay */}
          <div
            className="absolute left-4 bottom-4 z-10 flex flex-col items-start"
            style={{
              WebkitBackdropFilter: "blur(8px)",
              backdropFilter: "blur(8px)",
            }}
          >
            <div className="bg-white/60 rounded-2xl shadow-md px-4 py-2 flex flex-col items-start min-w-[140px] max-w-[90vw]">
              <span className="text-black font-semibold text-base sm:text-lg leading-tight truncate">
                {client.fullName}
              </span>
            </div>
          </div>
        </Card>
        <Card className="relative overflow-hidden p-2 md:col-span-3 flex flex-col justify-end h-48 border border-muted rounded-lg shadow-sm">
          <div className="mb-3">
            <div className="grid grid-cols-1 sm:grid-cols-3 gap-2">
              <div>
                <span className="text-xs text-muted-foreground">
                  Ideal Weight
                </span>
                <div className="text-base font-medium text-gray-900">
                  {client.idealWeight !== null &&
                  client.idealWeight !== undefined
                    ? `${client.idealWeight} kg`
                    : "- -"}
                </div>
              </div>
              <div>
                <span className="text-xs text-muted-foreground">
                  Emergency Contact Name
                </span>
                <div className="text-base font-medium text-gray-900">
                  {client.emergencyContactName || "- -"}
                </div>
              </div>
              <div>
                <span className="text-xs text-muted-foreground">
                  Emergency Contact Phone
                </span>
                <div className="text-base font-medium text-gray-900">
                  {client.emergencyContactPhone || "- -"}
                </div>
              </div>
            </div>
          </div>
          <div className="text-sm font-medium text-muted-foreground mb-2">
            Notes
          </div>
          <p className="text-gray-800 text-base">{client.notes}</p>
        </Card>
>>>>>>> d9ed36df

        <Card className="flex flex-col justify-center p-3 md:col-span-1 h-48">
          <CardContent className="flex flex-col h-full p-0">
            <div className="grid grid-cols-2 gap-2 text-center mb-auto">
              <div className="flex flex-col items-center">
                <Mail className="h-5 w-5 text-muted-foreground mb-1" />
                <TooltipProvider>
                  <Tooltip>
                    <TooltipTrigger asChild>
                      <div className="text-xs text-muted-foreground truncate w-full px-1">
                        {client.email || "- -"}
                      </div>
                    </TooltipTrigger>
                    <TooltipContent>
                      <p>{client.email || "- -"}</p>
                    </TooltipContent>
                  </Tooltip>
                </TooltipProvider>
              </div>
              <div className="flex flex-col items-center">
                <Phone className="h-5 w-5 text-muted-foreground mb-1" />
                <TooltipProvider>
                  <Tooltip>
                    <TooltipTrigger asChild>
                      <div className="text-xs text-muted-foreground truncate w-full px-1">
                        {client.phone || "- -"}
                      </div>
                    </TooltipTrigger>
                    <TooltipContent>
                      <p>{client.phone || "- -"}</p>
                    </TooltipContent>
                  </Tooltip>
                </TooltipProvider>
              </div>
              <div className="flex flex-col items-center">
                <User className="h-5 w-5 text-muted-foreground mb-1" />
                <TooltipProvider>
                  <Tooltip>
                    <TooltipTrigger asChild>
                      <div className="text-xs text-muted-foreground truncate w-full px-1">
                        {formatGender(client.gender)}
                      </div>
                    </TooltipTrigger>
                    <TooltipContent>
                      <p>{formatGender(client.gender)}</p>
                    </TooltipContent>
                  </Tooltip>
                </TooltipProvider>
              </div>
              <div className="flex flex-col items-center">
                <Calendar className="h-5 w-5 text-muted-foreground mb-1" />
                <TooltipProvider>
                  <Tooltip>
                    <TooltipTrigger asChild>
                      <div className="text-xs text-muted-foreground truncate w-full px-1">
                        {client.registrationDate
                          ? formatDate(client.registrationDate)
                          : "Unknown"}
                      </div>
                    </TooltipTrigger>
                    <TooltipContent>
                      <p>
                        {client.registrationDate
                          ? formatDate(client.registrationDate)
                          : "Unknown"}
                      </p>
                    </TooltipContent>
                  </Tooltip>
                </TooltipProvider>
              </div>
            </div>
            <div className="flex justify-center mt-2">
              <Link
                href={`/onboard-users?id=${client.userId}`}
                className="h-full w-full flex items-center justify-center p-2 border border-muted rounded-md gap-2"
              >
                <Pencil className="h-3.5 w-3.5" />
                Edit
              </Link>
            </div>
          </CardContent>
        </Card>

        <Card className="flex flex-col p-4 h-[800px] md:col-span-5">
          <CardContent className="h-full p-0">
            <ClientTabs params={{ userdata: client }} />
          </CardContent>
        </Card>
      </div>
    </div>
  );
}<|MERGE_RESOLUTION|>--- conflicted
+++ resolved
@@ -1,17 +1,10 @@
 import { redirect } from "next/navigation";
 import { Card, CardContent, CardHeader, CardTitle } from "@/components/ui/card";
 import {
-<<<<<<< HEAD
     Tooltip,
     TooltipContent,
     TooltipProvider,
     TooltipTrigger,
-=======
-  Tooltip,
-  TooltipContent,
-  TooltipProvider,
-  TooltipTrigger,
->>>>>>> d9ed36df
 } from "@/components/ui/tooltip";
 import { getClientById } from "@/actions/client_actions";
 import { formatDate } from "@/lib/utils";
@@ -68,7 +61,6 @@
       .substring(0, 2);
   };
 
-<<<<<<< HEAD
     return (
         <div className="container mx-auto py-2 md:py-6">
             <div className="grid grid-cols-1 md:grid-cols-5 gap-6 mb-8">
@@ -222,83 +214,6 @@
                         </div>
                     </CardContent>
                 </Card>
-=======
-  const formatGender = (gender: string | null) => {
-    if (!gender) return "Not specified";
-    return gender.charAt(0).toUpperCase() + gender.slice(1).replace("-", " ");
-  };
-
-  return (
-    <div className="container mx-auto py-2 md:py-6">
-      <div className="grid grid-cols-1 md:grid-cols-5 gap-6 mb-8">
-        {/* Profile Image */}
-        <Card className="relative overflow-hidden p-0 md:col-span-1 flex flex-col justify-end h-48">
-          {client.imageUrl ? (
-            <Image
-              src={client.imageUrl}
-              alt={client.fullName}
-              className="absolute inset-0 w-full h-full object-cover"
-              width={500}
-              height={500}
-            />
-          ) : (
-            <div className="absolute inset-0 w-full h-full bg-muted flex items-center justify-center text-5xl font-bold text-muted-foreground">
-              {getInitials(client.fullName)}
-            </div>
-          )}
-          {/* Name overlay */}
-          <div
-            className="absolute left-4 bottom-4 z-10 flex flex-col items-start"
-            style={{
-              WebkitBackdropFilter: "blur(8px)",
-              backdropFilter: "blur(8px)",
-            }}
-          >
-            <div className="bg-white/60 rounded-2xl shadow-md px-4 py-2 flex flex-col items-start min-w-[140px] max-w-[90vw]">
-              <span className="text-black font-semibold text-base sm:text-lg leading-tight truncate">
-                {client.fullName}
-              </span>
-            </div>
-          </div>
-        </Card>
-        <Card className="relative overflow-hidden p-2 md:col-span-3 flex flex-col justify-end h-48 border border-muted rounded-lg shadow-sm">
-          <div className="mb-3">
-            <div className="grid grid-cols-1 sm:grid-cols-3 gap-2">
-              <div>
-                <span className="text-xs text-muted-foreground">
-                  Ideal Weight
-                </span>
-                <div className="text-base font-medium text-gray-900">
-                  {client.idealWeight !== null &&
-                  client.idealWeight !== undefined
-                    ? `${client.idealWeight} kg`
-                    : "- -"}
-                </div>
-              </div>
-              <div>
-                <span className="text-xs text-muted-foreground">
-                  Emergency Contact Name
-                </span>
-                <div className="text-base font-medium text-gray-900">
-                  {client.emergencyContactName || "- -"}
-                </div>
-              </div>
-              <div>
-                <span className="text-xs text-muted-foreground">
-                  Emergency Contact Phone
-                </span>
-                <div className="text-base font-medium text-gray-900">
-                  {client.emergencyContactPhone || "- -"}
-                </div>
-              </div>
-            </div>
-          </div>
-          <div className="text-sm font-medium text-muted-foreground mb-2">
-            Notes
-          </div>
-          <p className="text-gray-800 text-base">{client.notes}</p>
-        </Card>
->>>>>>> d9ed36df
 
         <Card className="flex flex-col justify-center p-3 md:col-span-1 h-48">
           <CardContent className="flex flex-col h-full p-0">
