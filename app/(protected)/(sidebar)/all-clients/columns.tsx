--- conflicted
+++ resolved
@@ -208,12 +208,12 @@
 
 // Component for the Actions cell
 function ActionsCell({ userId }: { userId: string }) {
-  const handleDeleteUser = () => {
+const handleDeleteUser = () => {
+    deleteClient(userId);
     // TODO: Implement delete user logic, e.g. API call with confirmation
     console.log(`Delete user ${userId}`);
-  };
-
-<<<<<<< HEAD
+};
+
   return (
     <DropdownMenu>
       <DropdownMenuTrigger asChild>
@@ -225,14 +225,7 @@
       <DropdownMenuContent align="end">
         <DropdownMenuLabel>Actions</DropdownMenuLabel>
         <DropdownMenuSeparator />
-=======
-    const handleDeleteUser = () => {
-        deleteClient(userId);
-        // TODO: Implement delete user logic, e.g. API call with confirmation
-        console.log(`Delete user ${userId}`);
-    };
->>>>>>> dc860422
-
+    
         <Link href={`/clients/${userId}`}>
           <DropdownMenuItem className="cursor-pointer">
             <Eye className="mr-2 h-4 w-4" /> View Profile
