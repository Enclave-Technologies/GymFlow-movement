/* eslint-disable @typescript-eslint/no-explicit-any */
"use client";
import * as React from "react";
import { useRouter } from "next/navigation";

import { useTableActions } from "@/hooks/use-table-actions";
import { InfiniteDataTable } from "@/components/ui/infinite-data-table";
import { Exercise, ExerciseResponse, tableOperations } from "./columns";
import { motion } from "framer-motion";
import {
  keepPreviousData,
  useInfiniteQuery,
  useQueryClient,
  useMutation,
} from "@tanstack/react-query";
import { toast } from "sonner";
import { CheckCircle2 } from "lucide-react";
import {
  ColumnDef,
  useReactTable,
  getCoreRowModel,
  getSortedRowModel,
} from "@tanstack/react-table";
import { useVirtualizer } from "@tanstack/react-virtual";
import CompactTableOperations from "@/components/ui/compact-table-operations";

interface InfiniteTableProps {
<<<<<<< HEAD
    fetchDataFn: (params: any) => Promise<any>;
    columns: ColumnDef<any, unknown>[];
    queryId?: string;
}

export function InfiniteTable({
    fetchDataFn,
    columns,
    queryId = "default",
=======
  initialData: {
    data: any[];
    meta: {
      totalRowCount: number;
    };
  };
  fetchDataFn: (params: any) => Promise<any>;
  columns: ColumnDef<any, unknown>[];
  queryId?: string;
}

export function InfiniteTable({
  initialData,
  fetchDataFn,
  columns,
  queryId = "default",
>>>>>>> b7b2b945
}: InfiniteTableProps) {
  // Reference to the scrolling element
  const tableContainerRef = React.useRef<HTMLDivElement>(null);
  const router = useRouter();
  // State for row selection
  const [rowSelection, setRowSelection] = React.useState({});
  const [selectedRows, setSelectedRows] = React.useState<Exercise[]>([]);

  const queryClient = useQueryClient();

  // Mutation for bulk approve
  const { mutate: bulkApprove } = useMutation({
    mutationFn: async (exerciseIds: string[]) => {
      // This would be replaced with an actual server action
      console.log(`Bulk approving exercises: ${exerciseIds.join(", ")}`);

      // Simulate API call with a delay
      await new Promise((resolve) => setTimeout(resolve, 500));

      // Return a success response
      return {
        success: true,
        message: `Successfully approved ${exerciseIds.length} exercise${
          exerciseIds.length !== 1 ? "s" : ""
        }`,
      };
    },
    onSuccess: (data) => {
      toast.success(data.message);
      // Reset selection
      setRowSelection({});
      setSelectedRows([]);
      // Invalidate queries to refresh data
      queryClient.invalidateQueries({
        queryKey: ["tableData", urlParams, queryId],
      });
    },
    onError: (error) => {
      toast.error(
        `Failed to approve exercises: ${
          error instanceof Error ? error.message : String(error)
        }`
      );
    },
  });

  const {
    sorting,
    columnFilters,
    searchQuery,
    handleSearchChange,
    handleSortingChange,
    handleColumnFiltersChange,
    urlParams,
  } = useTableActions();

  // Use React Query for data fetching with infinite scroll
  const { data, fetchNextPage, isFetchingNextPage, isLoading } =
    useInfiniteQuery({
      queryKey: ["tableData", urlParams, queryId],
      queryFn: async ({ pageParam = 0 }) => {
        const params = {
          ...urlParams,
          pageIndex: pageParam,
        };
        return fetchDataFn(params as Record<string, unknown>);
      },
      initialPageParam: 0,
      getNextPageParam: (_lastPage, allPages) => {
        // Simply return the length of allPages as the next page param
        // This will be 1, 2, 3, etc. as pages are added
        return allPages.length;
      },
      initialData: {
        pages: [initialData],
        pageParams: [0],
      },
      refetchOnWindowFocus: false,
      placeholderData: keepPreviousData,
    });

<<<<<<< HEAD
    // Placeholder mutation for bulk delete functionality
    const { mutate: bulkDelete } = useMutation({
        mutationFn: async (data: { coachIds: string[] }) => {
            console.log("Bulk delete exercises:", data.coachIds);
            // This is just a placeholder - no actual deletion happens yet
            return {
                success: true,
                message: `Deleted ${data.coachIds.length} exercises`,
            };
        },
        onSuccess: (data) => {
            toast.success(data.message);
            // Reset selection
            setRowSelection({});
            setSelectedRows([]);
            // Invalidate queries to refresh data
            queryClient.invalidateQueries({
                queryKey: ["tableData", urlParams, queryId],
            });
        },
        onError: (error) => {
            toast.error(`Error deleting exercises: ${error.message}`);
        },
    });

    const {
        sorting,
        columnFilters,
        searchQuery,
        handleSearchChange,
        handleSortingChange,
        handleColumnFiltersChange,
        urlParams,
    } = useTableActions();

    // Use React Query for data fetching with infinite scroll
    const { data, fetchNextPage, isFetchingNextPage, isLoading } =
        useInfiniteQuery<ExerciseResponse>({
            queryKey: ["tableData", urlParams, queryId],
            queryFn: async ({ pageParam = 0 }) => {
                const params = {
                    ...urlParams,
                    pageIndex: pageParam,
                };
                return fetchDataFn(params as Record<string, unknown>);
            },
            initialPageParam: 0,
            getNextPageParam: (_lastPage, allPages) => {
                // Simply return the length of allPages as the next page param
                // This will be 1, 2, 3, etc. as pages are added
                return allPages.length;
            },
            refetchOnWindowFocus: false,
            placeholderData: keepPreviousData,
        });
=======
  // Flatten the data from all pages
  const flatData = React.useMemo(
    () => data?.pages.flatMap((page) => page.data) || [],
    [data]
  );
  const totalRowCount = data?.pages[0]?.meta?.totalRowCount || 0;
  const totalFetched = flatData.length;

  // Create react-table instance
  const table = useReactTable({
    data: flatData,
    columns: columns as ColumnDef<Exercise, unknown>[],
    getCoreRowModel: getCoreRowModel(),
    getSortedRowModel: getSortedRowModel(),
    state: {
      sorting,
      columnFilters,
      rowSelection,
    },
    enableRowSelection: true,
    onRowSelectionChange: setRowSelection,
    manualSorting: true,
    debugTable: true,
  });
>>>>>>> b7b2b945

  // Update selected rows when rowSelection changes
  React.useEffect(() => {
    const selectedRowsData = Object.keys(rowSelection)
      .map((index) => flatData[parseInt(index)])
      .filter(Boolean) as Exercise[];

    setSelectedRows(selectedRowsData);
  }, [rowSelection, flatData]);

  // Create row virtualizer
  const rowVirtualizer = useVirtualizer({
    count: table.getRowModel().rows.length,
    estimateSize: () => 33, // estimate row height for accurate scrollbar dragging
    getScrollElement: () => tableContainerRef.current,
    // Measure dynamic row height, except in Firefox
    measureElement:
      typeof window !== "undefined" &&
      navigator.userAgent.indexOf("Firefox") === -1
        ? (element) => element?.getBoundingClientRect().height
        : undefined,
    overscan: 5,
  });

  // Set up effect to scroll to top when sorting changes
  React.useEffect(() => {
    if (table.getRowModel().rows.length > 0 && rowVirtualizer.scrollToIndex) {
      rowVirtualizer.scrollToIndex(0);
    }
  }, [sorting, rowVirtualizer, table]);

  // Function to fetch more data when scrolling to bottom
  const fetchMoreOnBottomReached = React.useCallback(
    (containerRefElement?: HTMLDivElement | null) => {
      if (containerRefElement) {
        const { scrollHeight, scrollTop, clientHeight } = containerRefElement;
        // Once the user has scrolled within 500px of the bottom, fetch more data
        if (
          scrollHeight - scrollTop - clientHeight < 500 &&
          !isFetchingNextPage &&
          totalFetched < totalRowCount
        ) {
          console.log("Fetching more data...", {
            scrollHeight,
            scrollTop,
            clientHeight,
            isFetchingNextPage,
            totalFetched,
            totalRowCount,
          });
          fetchNextPage();
        }
      }
    },
    [fetchNextPage, isFetchingNextPage, totalFetched, totalRowCount]
  );

  // Check on mount and after data changes if we need to fetch more
  React.useEffect(() => {
    fetchMoreOnBottomReached(tableContainerRef.current);
  }, [fetchMoreOnBottomReached]);

<<<<<<< HEAD
    // Check on mount and after data changes if we need to fetch more
    React.useEffect(() => {
        fetchMoreOnBottomReached(tableContainerRef.current);
    }, [fetchMoreOnBottomReached]);

    if (isLoading && flatData.length === 0) {
        return (
            <div className="flex items-center h-full w-full justify-center bg-background z-[9999]">
                <motion.div
                    initial={{ opacity: 0, scale: 0.8 }}
                    animate={{ opacity: 1, scale: 1 }}
                    exit={{ opacity: 0, scale: 0.8 }}
                    transition={{ duration: 0.3 }}
                    className="flex items-center justify-center"
                >
                    <div className="w-12 h-12 border-4 border-primary border-t-transparent rounded-full animate-spin" />
                </motion.div>
            </div>
        );
    }

    return (
        <div className="space-y-4 overflow-x-auto no-scrollbar pt-1">
            <CompactTableOperations
                className="min-w-[800px] flex-nowrap"
                columns={columns}
                globalFilter={searchQuery}
                setGlobalFilter={handleSearchChange}
                filterableColumns={tableOperations.filterableColumns}
                sortableColumns={tableOperations.sortableColumns}
                onSortChange={(columnId, desc) => {
                    if (columnId) {
                        handleSortingChange([{ id: columnId, desc }]);
                    } else {
                        handleSortingChange([]);
                    }
                }}
                onFilterChange={(columnId, value) => {
                    if (columnId && value) {
                        const newFilters = [...columnFilters];
                        const existingFilterIndex = newFilters.findIndex(
                            (f) => f.id === columnId
                        );

                        if (existingFilterIndex >= 0) {
                            newFilters[existingFilterIndex].value = value;
                        } else {
                            newFilters.push({
                                id: columnId,
                                value,
                            });
                        }
                        handleColumnFiltersChange(newFilters);
                    } else {
                        handleColumnFiltersChange([]);
                    }
                }}
                onApplyClick={() => {
                    queryClient.invalidateQueries({
                        queryKey: ["tableData", urlParams, queryId],
                    });
                }}
                showNewButton={true}
                onNewClick={() => {
                    console.log("New button clicked");
                    // In a real application, you might want to navigate to a create form or open a modal
                }}
                selectedRows={selectedRows}
                showDeleteButton={true}
                onDeleteClick={(rows) => {
                    if (rows.length > 0) {
                        console.log("Delete button clicked for coaches", rows);
                        // Call the mutation with the selected coach IDs
                        bulkDelete({
                            coachIds: rows.map((coach) => coach.userId),
                        });
                    }
                }}
                customOperations={[
                    {
                        label: "Approve",
                        icon: <CheckCircle2 size={16} />,
                        variant: "default",
                        onClick: (rows) => {
                            if (rows.length > 0) {
                                const exerciseIds = rows.map(
                                    (row) => row.exerciseId
                                );
                                bulkApprove(exerciseIds);
                            }
                        },
                        showConfirmation: true,
                        confirmationTitle: "Confirm Bulk Approval",
                        confirmationDescription:
                            "You are about to approve the selected exercises. This will make them visible to all users.",
                        confirmationButtonText: "Approve",
                        getRowSampleData: (rows) => (
                            <ul className="text-sm">
                                {rows.slice(0, 5).map((row) => (
                                    <li
                                        key={row.exerciseId}
                                        className="mb-1 pb-1 border-b border-gray-100 last:border-0"
                                    >
                                        <div className="font-medium">
                                            {row.name}
                                        </div>
                                        <div className="text-xs text-muted-foreground">
                                            {row.difficulty} • {row.muscleGroup}
                                        </div>
                                    </li>
                                ))}
                                {rows.length > 5 && (
                                    <li className="text-xs text-muted-foreground mt-2">
                                        ...and {rows.length - 5} more
                                    </li>
                                )}
                            </ul>
                        ),
                    },
                ]}
            />
=======
  if (isLoading && flatData.length === 0) {
    return <div>Loading...</div>;
  }

  return (
    <div className="space-y-4">
      <CompactTableOperations
        columns={columns}
        globalFilter={searchQuery}
        setGlobalFilter={handleSearchChange}
        filterableColumns={tableOperations.filterableColumns}
        sortableColumns={tableOperations.sortableColumns}
        onSortChange={(columnId, desc) => {
          if (columnId) {
            handleSortingChange([{ id: columnId, desc }]);
          } else {
            handleSortingChange([]);
          }
        }}
        onFilterChange={(columnId, value) => {
          if (columnId && value) {
            const newFilters = [...columnFilters];
            const existingFilterIndex = newFilters.findIndex(
              (f) => f.id === columnId
            );

            if (existingFilterIndex >= 0) {
              newFilters[existingFilterIndex].value = value;
            } else {
              newFilters.push({
                id: columnId,
                value,
              });
            }
            handleColumnFiltersChange(newFilters);
          } else {
            handleColumnFiltersChange([]);
          }
        }}
        onApplyClick={() => {
          queryClient.invalidateQueries({
            queryKey: ["tableData", urlParams, queryId],
          });
        }}
        showNewButton={true}
        onNewClick={() => {
          router.push("/exercise");
          console.log("New button clicked");
          // In a real application, you might want to navigate to a create form or open a modal
        }}
        selectedRows={selectedRows}
        customOperations={[
          {
            label: "Approve",
            icon: <CheckCircle2 size={16} />,
            variant: "default",
            onClick: (rows) => {
              if (rows.length > 0) {
                const exerciseIds = rows.map((row) => row.exerciseId);
                bulkApprove(exerciseIds);
              }
            },
            showConfirmation: true,
            confirmationTitle: "Confirm Bulk Approval",
            confirmationDescription:
              "You are about to approve the selected exercises. This will make them visible to all users.",
            confirmationButtonText: "Approve",
            getRowSampleData: (rows) => (
              <ul className="text-sm">
                {rows.slice(0, 5).map((row) => (
                  <li
                    key={row.exerciseId}
                    className="mb-1 pb-1 border-b border-gray-100 last:border-0"
                  >
                    <div className="font-medium">{row.name}</div>
                    <div className="text-xs text-muted-foreground">
                      {row.difficulty} • {row.muscleGroup}
                    </div>
                  </li>
                ))}
                {rows.length > 5 && (
                  <li className="text-xs text-muted-foreground mt-2">
                    ...and {rows.length - 5} more
                  </li>
                )}
              </ul>
            ),
          },
        ]}
      />
>>>>>>> b7b2b945

      <div className="flex items-center text-sm text-muted-foreground">
        ({flatData.length} of {totalRowCount} rows fetched)
      </div>

      <InfiniteDataTable
        columns={columns as ColumnDef<Exercise, unknown>[]}
        rowVirtualizer={rowVirtualizer}
        tableContainerRef={tableContainerRef as React.RefObject<HTMLDivElement>}
        table={table}
        rows={table.getRowModel().rows}
        hasMore={totalFetched < totalRowCount}
        isLoading={isFetchingNextPage}
        emptyMessage={
          columnFilters.length > 0 || searchQuery
            ? "No results found. Try clearing your filters."
            : "No data available."
        }
        onScroll={(e) => fetchMoreOnBottomReached(e.currentTarget)}
        height="calc(100vh - 290px)"
        className="w-full"
      />

      {/* Loading indicator is now handled by the InfiniteDataTable component */}
    </div>
  );
}<|MERGE_RESOLUTION|>--- conflicted
+++ resolved
@@ -25,7 +25,6 @@
 import CompactTableOperations from "@/components/ui/compact-table-operations";
 
 interface InfiniteTableProps {
-<<<<<<< HEAD
     fetchDataFn: (params: any) => Promise<any>;
     columns: ColumnDef<any, unknown>[];
     queryId?: string;
@@ -35,24 +34,6 @@
     fetchDataFn,
     columns,
     queryId = "default",
-=======
-  initialData: {
-    data: any[];
-    meta: {
-      totalRowCount: number;
-    };
-  };
-  fetchDataFn: (params: any) => Promise<any>;
-  columns: ColumnDef<any, unknown>[];
-  queryId?: string;
-}
-
-export function InfiniteTable({
-  initialData,
-  fetchDataFn,
-  columns,
-  queryId = "default",
->>>>>>> b7b2b945
 }: InfiniteTableProps) {
   // Reference to the scrolling element
   const tableContainerRef = React.useRef<HTMLDivElement>(null);
@@ -134,7 +115,6 @@
       placeholderData: keepPreviousData,
     });
 
-<<<<<<< HEAD
     // Placeholder mutation for bulk delete functionality
     const { mutate: bulkDelete } = useMutation({
         mutationFn: async (data: { coachIds: string[] }) => {
@@ -190,7 +170,7 @@
             refetchOnWindowFocus: false,
             placeholderData: keepPreviousData,
         });
-=======
+
   // Flatten the data from all pages
   const flatData = React.useMemo(
     () => data?.pages.flatMap((page) => page.data) || [],
@@ -215,7 +195,7 @@
     manualSorting: true,
     debugTable: true,
   });
->>>>>>> b7b2b945
+
 
   // Update selected rows when rowSelection changes
   React.useEffect(() => {
@@ -278,7 +258,6 @@
     fetchMoreOnBottomReached(tableContainerRef.current);
   }, [fetchMoreOnBottomReached]);
 
-<<<<<<< HEAD
     // Check on mount and after data changes if we need to fetch more
     React.useEffect(() => {
         fetchMoreOnBottomReached(tableContainerRef.current);
@@ -400,98 +379,6 @@
                     },
                 ]}
             />
-=======
-  if (isLoading && flatData.length === 0) {
-    return <div>Loading...</div>;
-  }
-
-  return (
-    <div className="space-y-4">
-      <CompactTableOperations
-        columns={columns}
-        globalFilter={searchQuery}
-        setGlobalFilter={handleSearchChange}
-        filterableColumns={tableOperations.filterableColumns}
-        sortableColumns={tableOperations.sortableColumns}
-        onSortChange={(columnId, desc) => {
-          if (columnId) {
-            handleSortingChange([{ id: columnId, desc }]);
-          } else {
-            handleSortingChange([]);
-          }
-        }}
-        onFilterChange={(columnId, value) => {
-          if (columnId && value) {
-            const newFilters = [...columnFilters];
-            const existingFilterIndex = newFilters.findIndex(
-              (f) => f.id === columnId
-            );
-
-            if (existingFilterIndex >= 0) {
-              newFilters[existingFilterIndex].value = value;
-            } else {
-              newFilters.push({
-                id: columnId,
-                value,
-              });
-            }
-            handleColumnFiltersChange(newFilters);
-          } else {
-            handleColumnFiltersChange([]);
-          }
-        }}
-        onApplyClick={() => {
-          queryClient.invalidateQueries({
-            queryKey: ["tableData", urlParams, queryId],
-          });
-        }}
-        showNewButton={true}
-        onNewClick={() => {
-          router.push("/exercise");
-          console.log("New button clicked");
-          // In a real application, you might want to navigate to a create form or open a modal
-        }}
-        selectedRows={selectedRows}
-        customOperations={[
-          {
-            label: "Approve",
-            icon: <CheckCircle2 size={16} />,
-            variant: "default",
-            onClick: (rows) => {
-              if (rows.length > 0) {
-                const exerciseIds = rows.map((row) => row.exerciseId);
-                bulkApprove(exerciseIds);
-              }
-            },
-            showConfirmation: true,
-            confirmationTitle: "Confirm Bulk Approval",
-            confirmationDescription:
-              "You are about to approve the selected exercises. This will make them visible to all users.",
-            confirmationButtonText: "Approve",
-            getRowSampleData: (rows) => (
-              <ul className="text-sm">
-                {rows.slice(0, 5).map((row) => (
-                  <li
-                    key={row.exerciseId}
-                    className="mb-1 pb-1 border-b border-gray-100 last:border-0"
-                  >
-                    <div className="font-medium">{row.name}</div>
-                    <div className="text-xs text-muted-foreground">
-                      {row.difficulty} • {row.muscleGroup}
-                    </div>
-                  </li>
-                ))}
-                {rows.length > 5 && (
-                  <li className="text-xs text-muted-foreground mt-2">
-                    ...and {rows.length - 5} more
-                  </li>
-                )}
-              </ul>
-            ),
-          },
-        ]}
-      />
->>>>>>> b7b2b945
 
       <div className="flex items-center text-sm text-muted-foreground">
         ({flatData.length} of {totalRowCount} rows fetched)
