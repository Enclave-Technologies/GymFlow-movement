/* eslint-disable @typescript-eslint/no-explicit-any */
"use client";
import * as React from "react";

import { useTableActions } from "@/hooks/use-table-actions";
import { InfiniteDataTable } from "@/components/ui/infinite-data-table";
import { Exercise, ExerciseResponse, tableOperations } from "./columns";
import { motion } from "framer-motion";
import {
<<<<<<< HEAD
  // keepPreviousData,
  useInfiniteQuery,
  useQueryClient,
  useMutation,
=======
    // keepPreviousData,
    useInfiniteQuery,
    useQueryClient,
    useMutation,
    keepPreviousData,
>>>>>>> 373e25c4
} from "@tanstack/react-query";
import { toast } from "sonner";
import { CheckCircle2 } from "lucide-react";
import {
  ColumnDef,
  useReactTable,
  getCoreRowModel,
  getSortedRowModel,
} from "@tanstack/react-table";
import { useVirtualizer } from "@tanstack/react-virtual";
import CompactTableOperations from "@/components/ui/compact-table-operations";
// import { bulkDeleteExercises } from "@/actions/exercise_actions";

interface InfiniteTableProps {
  fetchDataFn: (params: any) => Promise<any>;
  columns: ColumnDef<any, unknown>[];
  queryId?: string;
}

export function InfiniteTable({
  fetchDataFn,
  columns,
  queryId = "default",
}: InfiniteTableProps) {
  // Reference to the scrolling element
  const tableContainerRef = React.useRef<HTMLDivElement>(null);
  const [rowSelection, setRowSelection] = React.useState({});
  const [selectedRows, setSelectedRows] = React.useState<Exercise[]>([]);
  const [isDeletingExercises, setIsDeletingExercises] = React.useState(false);

  const queryClient = useQueryClient();

  // Mutation for bulk approve
  const { mutate: bulkApprove } = useMutation({
    mutationFn: async (exerciseIds: string[]) => {
      // This would be replaced with an actual server action
      console.log(`Bulk approving exercises: ${exerciseIds.join(", ")}`);

      // Simulate API call with a delay
      await new Promise((resolve) => setTimeout(resolve, 500));

      // Return a success response
      return {
        success: true,
        message: `Successfully approved ${exerciseIds.length} exercise${
          exerciseIds.length !== 1 ? "s" : ""
        }`,
      };
    },
    onSuccess: (data) => {
      toast.success(data.message);
      // Reset selection
      setRowSelection({});
      setSelectedRows([]);
      // Invalidate queries to refresh data
      queryClient.invalidateQueries({
        queryKey: ["tableData", urlParams, queryId],
      });
    },
    onError: (error) => {
      toast.error(
        `Failed to approve exercises: ${
          error instanceof Error ? error.message : String(error)
        }`
      );
    },
  });

  const {
    sorting,
    columnFilters,
    searchQuery,
    handleSearchChange,
    handleSortingChange,
    handleColumnFiltersChange,
    urlParams,
  } = useTableActions();

  // Use React Query for data fetching with infinite scroll - removed duplicate declaration

  // Placeholder mutation for bulk delete functionality
  const { mutate: bulkDelete } = useMutation({
    mutationFn: async (data: { exerciseIds: string[] }) => {
      setIsDeletingExercises(true);
      try {
        // const result = await bulkDeleteExercises(data.exerciseIds);
        // if (!result.success) {
        //   throw new Error(result.message);
        // }
        // return result;

        toast.success(
          `Successfully deleted ${data.exerciseIds.length} exercises`
        );
      } finally {
        setIsDeletingExercises(false);
      }
    },
    onSuccess: (data) => {
      //   toast.success(data.message);
      console.log("Successfully deleted exercises", data);
      setRowSelection({});
      setSelectedRows([]);
      queryClient.invalidateQueries({
        queryKey: ["tableData", urlParams, queryId],
      });
    },
    onError: (error) => {
      toast.error(`Error deleting exercises: ${error.message}`);
    },
  });

  // Use React Query for data fetching with infinite scroll
  const { data, fetchNextPage, isFetchingNextPage, isLoading } =
    useInfiniteQuery<ExerciseResponse>({
      queryKey: ["tableData", urlParams, queryId],
      queryFn: async ({ pageParam = 0 }) => {
        const params = {
          ...urlParams,
          pageIndex: pageParam,
        };
        return fetchDataFn(params as Record<string, unknown>);
      },
      initialPageParam: 0,
      getNextPageParam: (_lastPage, allPages) => {
        // Simply return the length of allPages as the next page param
        // This will be 1, 2, 3, etc. as pages are added
        return allPages.length;
      },
      refetchOnWindowFocus: true,
      refetchOnMount: true,
      staleTime: 60 * 1000,
      // placeholderData: keepPreviousData,
    });

<<<<<<< HEAD
  // Flatten the data from all pages
  const flatData = React.useMemo(
    () => data?.pages.flatMap((page) => page.data) || [],
    [data]
  );
  const totalRowCount = data?.pages[0]?.meta?.totalRowCount || 0;
  const totalFetched = flatData.length;
=======
    // Use React Query for data fetching with infinite scroll
    const { data, fetchNextPage, isFetchingNextPage, isLoading } =
        useInfiniteQuery<ExerciseResponse>({
            queryKey: ["tableData", urlParams, queryId],
            queryFn: async ({ pageParam = 0 }) => {
                const params = {
                    ...urlParams,
                    pageIndex: pageParam,
                };
                return fetchDataFn(params as Record<string, unknown>);
            },
            initialPageParam: 0,
            getNextPageParam: (_lastPage, allPages) => {
                // Simply return the length of allPages as the next page param
                // This will be 1, 2, 3, etc. as pages are added
                return allPages.length;
            },
            refetchOnWindowFocus: false,
            refetchOnMount: true,
            staleTime: 60 * 1000,
            placeholderData: keepPreviousData,
        });
>>>>>>> 373e25c4

  // Create react-table instance
  const table = useReactTable({
    data: flatData,
    columns: columns as ColumnDef<Exercise, unknown>[],
    getCoreRowModel: getCoreRowModel(),
    getSortedRowModel: getSortedRowModel(),
    state: {
      sorting,
      columnFilters,
      rowSelection,
    },
    enableRowSelection: true,
    onRowSelectionChange: setRowSelection,
    manualSorting: true,
    debugTable: true,
  });

  // Update selected rows when rowSelection changes
  React.useEffect(() => {
    const selectedRowsData = Object.keys(rowSelection)
      .map((index) => flatData[parseInt(index)])
      .filter(Boolean) as Exercise[];

    setSelectedRows(selectedRowsData);
  }, [rowSelection, flatData]);

  // Create row virtualizer
  const rowVirtualizer = useVirtualizer({
    count: table.getRowModel().rows.length,
    estimateSize: () => 33, // estimate row height for accurate scrollbar dragging
    getScrollElement: () => tableContainerRef.current,
    // Measure dynamic row height, except in Firefox
    measureElement:
      typeof window !== "undefined" &&
      navigator.userAgent.indexOf("Firefox") === -1
        ? (element) => element?.getBoundingClientRect().height
        : undefined,
    overscan: 5,
  });

  // Set up effect to scroll to top when sorting changes
  React.useEffect(() => {
    if (table.getRowModel().rows.length > 0 && rowVirtualizer.scrollToIndex) {
      rowVirtualizer.scrollToIndex(0);
    }
  }, [sorting, rowVirtualizer, table]);

  // Function to fetch more data when scrolling to bottom
  const fetchMoreOnBottomReached = React.useCallback(
    (containerRefElement?: HTMLDivElement | null) => {
      if (containerRefElement) {
        const { scrollHeight, scrollTop, clientHeight } = containerRefElement;
        // Once the user has scrolled within 500px of the bottom, fetch more data
        if (
          scrollHeight - scrollTop - clientHeight < 500 &&
          !isFetchingNextPage &&
          totalFetched < totalRowCount
        ) {
          console.log("Fetching more data...", {
            scrollHeight,
            scrollTop,
            clientHeight,
            isFetchingNextPage,
            totalFetched,
            totalRowCount,
          });
          fetchNextPage();
        }
      }
    },
    [fetchNextPage, isFetchingNextPage, totalFetched, totalRowCount]
  );

  // Check on mount and after data changes if we need to fetch more
  React.useEffect(() => {
    fetchMoreOnBottomReached(tableContainerRef.current);
  }, [fetchMoreOnBottomReached]);

  if (isLoading && flatData.length === 0) {
    return (
      <div className="flex items-center h-full w-full justify-center bg-background z-[9999]">
        <motion.div
          initial={{ opacity: 0, scale: 0.8 }}
          animate={{ opacity: 1, scale: 1 }}
          exit={{ opacity: 0, scale: 0.8 }}
          transition={{ duration: 0.3 }}
          className="flex items-center justify-center"
        >
          <div className="w-12 h-12 border-4 border-primary border-t-transparent rounded-full animate-spin" />
        </motion.div>
      </div>
    );
  }

  return (
    <div className="space-y-4 overflow-x-auto no-scrollbar pt-1">
      <CompactTableOperations
        className="min-w-[800px] flex-nowrap"
        columns={columns}
        globalFilter={searchQuery}
        setGlobalFilter={handleSearchChange}
        filterableColumns={tableOperations.filterableColumns}
        sortableColumns={tableOperations.sortableColumns}
        onSortChange={(columnId, desc) => {
          if (columnId) {
            handleSortingChange([{ id: columnId, desc }]);
          } else {
            handleSortingChange([]);
          }
        }}
        onFilterChange={(columnId, value) => {
          if (columnId && value) {
            const newFilters = [...columnFilters];
            const existingFilterIndex = newFilters.findIndex(
              (f) => f.id === columnId
            );

            if (existingFilterIndex >= 0) {
              newFilters[existingFilterIndex].value = value;
            } else {
              newFilters.push({
                id: columnId,
                value,
              });
            }
            handleColumnFiltersChange(newFilters);
          } else {
            handleColumnFiltersChange([]);
          }
        }}
        onApplyClick={() => {
          queryClient.invalidateQueries({
            queryKey: ["tableData", urlParams, queryId],
          });
        }}
        showNewButton={true}
        onNewClick={() => {
          console.log("New button clicked");
          // In a real application, you might want to navigate to a create form or open a modal
        }}
        selectedRows={selectedRows}
        showDeleteButton={true}
        onDeleteClick={(rows) => {
          if (rows.length > 0) {
            bulkDelete({
              exerciseIds: rows.map((exercise) => exercise.exerciseId),
            });
          }
        }}
        isDeleting={isDeletingExercises}
        customOperations={[
          {
            label: "Approve",
            icon: <CheckCircle2 size={16} />,
            variant: "default",
            onClick: (rows) => {
              if (rows.length > 0) {
                const exerciseIds = rows.map((row) => row.exerciseId);
                bulkApprove(exerciseIds);
              }
            },
            showConfirmation: true,
            confirmationTitle: "Confirm Bulk Approval",
            confirmationDescription:
              "You are about to approve the selected exercises. This will make them visible to all users.",
            confirmationButtonText: "Approve",
            getRowSampleData: (rows) => (
              <ul className="text-sm">
                {rows.slice(0, 5).map((row) => (
                  <li
                    key={row.exerciseId}
                    className="mb-1 pb-1 border-b border-gray-100 last:border-0"
                  >
                    <div className="font-medium">{row.name}</div>
                    <div className="text-xs text-muted-foreground">
                      {row.motion} • {row.targetArea}
                    </div>
                  </li>
                ))}
                {rows.length > 5 && (
                  <li className="text-xs text-muted-foreground mt-2">
                    ...and {rows.length - 5} more
                  </li>
                )}
              </ul>
            ),
          },
        ]}
      />

      <div className="flex items-center text-sm text-muted-foreground">
        ({flatData.length} of {totalRowCount} rows fetched)
      </div>

      <InfiniteDataTable
        columns={columns as ColumnDef<Exercise, unknown>[]}
        rowVirtualizer={rowVirtualizer}
        tableContainerRef={tableContainerRef as React.RefObject<HTMLDivElement>}
        table={table}
        rows={table.getRowModel().rows}
        hasMore={totalFetched < totalRowCount}
        isLoading={isFetchingNextPage}
        emptyMessage={
          columnFilters.length > 0 || searchQuery
            ? "No results found. Try clearing your filters."
            : "No data available."
        }
        onScroll={(e) => fetchMoreOnBottomReached(e.currentTarget)}
        height="calc(100vh - 290px)"
        className="w-full"
      />
    </div>
  );
}<|MERGE_RESOLUTION|>--- conflicted
+++ resolved
@@ -7,162 +7,123 @@
 import { Exercise, ExerciseResponse, tableOperations } from "./columns";
 import { motion } from "framer-motion";
 import {
-<<<<<<< HEAD
-  // keepPreviousData,
-  useInfiniteQuery,
-  useQueryClient,
-  useMutation,
-=======
     // keepPreviousData,
     useInfiniteQuery,
     useQueryClient,
     useMutation,
     keepPreviousData,
->>>>>>> 373e25c4
 } from "@tanstack/react-query";
 import { toast } from "sonner";
 import { CheckCircle2 } from "lucide-react";
 import {
-  ColumnDef,
-  useReactTable,
-  getCoreRowModel,
-  getSortedRowModel,
+    ColumnDef,
+    useReactTable,
+    getCoreRowModel,
+    getSortedRowModel,
 } from "@tanstack/react-table";
 import { useVirtualizer } from "@tanstack/react-virtual";
 import CompactTableOperations from "@/components/ui/compact-table-operations";
 // import { bulkDeleteExercises } from "@/actions/exercise_actions";
 
 interface InfiniteTableProps {
-  fetchDataFn: (params: any) => Promise<any>;
-  columns: ColumnDef<any, unknown>[];
-  queryId?: string;
+    fetchDataFn: (params: any) => Promise<any>;
+    columns: ColumnDef<any, unknown>[];
+    queryId?: string;
 }
 
 export function InfiniteTable({
-  fetchDataFn,
-  columns,
-  queryId = "default",
+    fetchDataFn,
+    columns,
+    queryId = "default",
 }: InfiniteTableProps) {
-  // Reference to the scrolling element
-  const tableContainerRef = React.useRef<HTMLDivElement>(null);
-  const [rowSelection, setRowSelection] = React.useState({});
-  const [selectedRows, setSelectedRows] = React.useState<Exercise[]>([]);
-  const [isDeletingExercises, setIsDeletingExercises] = React.useState(false);
-
-  const queryClient = useQueryClient();
-
-  // Mutation for bulk approve
-  const { mutate: bulkApprove } = useMutation({
-    mutationFn: async (exerciseIds: string[]) => {
-      // This would be replaced with an actual server action
-      console.log(`Bulk approving exercises: ${exerciseIds.join(", ")}`);
-
-      // Simulate API call with a delay
-      await new Promise((resolve) => setTimeout(resolve, 500));
-
-      // Return a success response
-      return {
-        success: true,
-        message: `Successfully approved ${exerciseIds.length} exercise${
-          exerciseIds.length !== 1 ? "s" : ""
-        }`,
-      };
-    },
-    onSuccess: (data) => {
-      toast.success(data.message);
-      // Reset selection
-      setRowSelection({});
-      setSelectedRows([]);
-      // Invalidate queries to refresh data
-      queryClient.invalidateQueries({
-        queryKey: ["tableData", urlParams, queryId],
-      });
-    },
-    onError: (error) => {
-      toast.error(
-        `Failed to approve exercises: ${
-          error instanceof Error ? error.message : String(error)
-        }`
-      );
-    },
-  });
-
-  const {
-    sorting,
-    columnFilters,
-    searchQuery,
-    handleSearchChange,
-    handleSortingChange,
-    handleColumnFiltersChange,
-    urlParams,
-  } = useTableActions();
-
-  // Use React Query for data fetching with infinite scroll - removed duplicate declaration
-
-  // Placeholder mutation for bulk delete functionality
-  const { mutate: bulkDelete } = useMutation({
-    mutationFn: async (data: { exerciseIds: string[] }) => {
-      setIsDeletingExercises(true);
-      try {
-        // const result = await bulkDeleteExercises(data.exerciseIds);
-        // if (!result.success) {
-        //   throw new Error(result.message);
-        // }
-        // return result;
-
-        toast.success(
-          `Successfully deleted ${data.exerciseIds.length} exercises`
-        );
-      } finally {
-        setIsDeletingExercises(false);
-      }
-    },
-    onSuccess: (data) => {
-      //   toast.success(data.message);
-      console.log("Successfully deleted exercises", data);
-      setRowSelection({});
-      setSelectedRows([]);
-      queryClient.invalidateQueries({
-        queryKey: ["tableData", urlParams, queryId],
-      });
-    },
-    onError: (error) => {
-      toast.error(`Error deleting exercises: ${error.message}`);
-    },
-  });
-
-  // Use React Query for data fetching with infinite scroll
-  const { data, fetchNextPage, isFetchingNextPage, isLoading } =
-    useInfiniteQuery<ExerciseResponse>({
-      queryKey: ["tableData", urlParams, queryId],
-      queryFn: async ({ pageParam = 0 }) => {
-        const params = {
-          ...urlParams,
-          pageIndex: pageParam,
-        };
-        return fetchDataFn(params as Record<string, unknown>);
-      },
-      initialPageParam: 0,
-      getNextPageParam: (_lastPage, allPages) => {
-        // Simply return the length of allPages as the next page param
-        // This will be 1, 2, 3, etc. as pages are added
-        return allPages.length;
-      },
-      refetchOnWindowFocus: true,
-      refetchOnMount: true,
-      staleTime: 60 * 1000,
-      // placeholderData: keepPreviousData,
+    // Reference to the scrolling element
+    const tableContainerRef = React.useRef<HTMLDivElement>(null);
+    const [rowSelection, setRowSelection] = React.useState({});
+    const [selectedRows, setSelectedRows] = React.useState<Exercise[]>([]);
+    const [isDeletingExercises, setIsDeletingExercises] = React.useState(false);
+
+    const queryClient = useQueryClient();
+
+    // Mutation for bulk approve
+    const { mutate: bulkApprove } = useMutation({
+        mutationFn: async (exerciseIds: string[]) => {
+            // This would be replaced with an actual server action
+            console.log(`Bulk approving exercises: ${exerciseIds.join(", ")}`);
+
+            // Simulate API call with a delay
+            await new Promise((resolve) => setTimeout(resolve, 500));
+
+            // Return a success response
+            return {
+                success: true,
+                message: `Successfully approved ${exerciseIds.length} exercise${
+                    exerciseIds.length !== 1 ? "s" : ""
+                }`,
+            };
+        },
+        onSuccess: (data) => {
+            toast.success(data.message);
+            // Reset selection
+            setRowSelection({});
+            setSelectedRows([]);
+            // Invalidate queries to refresh data
+            queryClient.invalidateQueries({
+                queryKey: ["tableData", urlParams, queryId],
+            });
+        },
+        onError: (error) => {
+            toast.error(
+                `Failed to approve exercises: ${
+                    error instanceof Error ? error.message : String(error)
+                }`
+            );
+        },
     });
 
-<<<<<<< HEAD
-  // Flatten the data from all pages
-  const flatData = React.useMemo(
-    () => data?.pages.flatMap((page) => page.data) || [],
-    [data]
-  );
-  const totalRowCount = data?.pages[0]?.meta?.totalRowCount || 0;
-  const totalFetched = flatData.length;
-=======
+    const {
+        sorting,
+        columnFilters,
+        searchQuery,
+        handleSearchChange,
+        handleSortingChange,
+        handleColumnFiltersChange,
+        urlParams,
+    } = useTableActions();
+
+    // Use React Query for data fetching with infinite scroll - removed duplicate declaration
+
+    // Placeholder mutation for bulk delete functionality
+    const { mutate: bulkDelete } = useMutation({
+        mutationFn: async (data: { exerciseIds: string[] }) => {
+            setIsDeletingExercises(true);
+            try {
+                // const result = await bulkDeleteExercises(data.exerciseIds);
+                // if (!result.success) {
+                //   throw new Error(result.message);
+                // }
+                // return result;
+
+                toast.success(
+                    `Successfully deleted ${data.exerciseIds.length} exercises`
+                );
+            } finally {
+                setIsDeletingExercises(false);
+            }
+        },
+        onSuccess: (data) => {
+            //   toast.success(data.message);
+            console.log("Successfully deleted exercises", data);
+            setRowSelection({});
+            setSelectedRows([]);
+            queryClient.invalidateQueries({
+                queryKey: ["tableData", urlParams, queryId],
+            });
+        },
+        onError: (error) => {
+            toast.error(`Error deleting exercises: ${error.message}`);
+        },
+    });
+
     // Use React Query for data fetching with infinite scroll
     const { data, fetchNextPage, isFetchingNextPage, isLoading } =
         useInfiniteQuery<ExerciseResponse>({
@@ -185,219 +146,238 @@
             staleTime: 60 * 1000,
             placeholderData: keepPreviousData,
         });
->>>>>>> 373e25c4
-
-  // Create react-table instance
-  const table = useReactTable({
-    data: flatData,
-    columns: columns as ColumnDef<Exercise, unknown>[],
-    getCoreRowModel: getCoreRowModel(),
-    getSortedRowModel: getSortedRowModel(),
-    state: {
-      sorting,
-      columnFilters,
-      rowSelection,
-    },
-    enableRowSelection: true,
-    onRowSelectionChange: setRowSelection,
-    manualSorting: true,
-    debugTable: true,
-  });
-
-  // Update selected rows when rowSelection changes
-  React.useEffect(() => {
-    const selectedRowsData = Object.keys(rowSelection)
-      .map((index) => flatData[parseInt(index)])
-      .filter(Boolean) as Exercise[];
-
-    setSelectedRows(selectedRowsData);
-  }, [rowSelection, flatData]);
-
-  // Create row virtualizer
-  const rowVirtualizer = useVirtualizer({
-    count: table.getRowModel().rows.length,
-    estimateSize: () => 33, // estimate row height for accurate scrollbar dragging
-    getScrollElement: () => tableContainerRef.current,
-    // Measure dynamic row height, except in Firefox
-    measureElement:
-      typeof window !== "undefined" &&
-      navigator.userAgent.indexOf("Firefox") === -1
-        ? (element) => element?.getBoundingClientRect().height
-        : undefined,
-    overscan: 5,
-  });
-
-  // Set up effect to scroll to top when sorting changes
-  React.useEffect(() => {
-    if (table.getRowModel().rows.length > 0 && rowVirtualizer.scrollToIndex) {
-      rowVirtualizer.scrollToIndex(0);
+
+    // Flatten the data from all pages
+    const flatData = React.useMemo(
+        () => data?.pages.flatMap((page) => page.data) || [],
+        [data]
+    );
+    const totalRowCount = data?.pages[0]?.meta?.totalRowCount || 0;
+    const totalFetched = flatData.length;
+
+    // Create react-table instance
+    const table = useReactTable({
+        data: flatData,
+        columns: columns as ColumnDef<Exercise, unknown>[],
+        getCoreRowModel: getCoreRowModel(),
+        getSortedRowModel: getSortedRowModel(),
+        state: {
+            sorting,
+            columnFilters,
+            rowSelection,
+        },
+        enableRowSelection: true,
+        onRowSelectionChange: setRowSelection,
+        manualSorting: true,
+        debugTable: true,
+    });
+
+    // Update selected rows when rowSelection changes
+    React.useEffect(() => {
+        const selectedRowsData = Object.keys(rowSelection)
+            .map((index) => flatData[parseInt(index)])
+            .filter(Boolean) as Exercise[];
+
+        setSelectedRows(selectedRowsData);
+    }, [rowSelection, flatData]);
+
+    // Create row virtualizer
+    const rowVirtualizer = useVirtualizer({
+        count: table.getRowModel().rows.length,
+        estimateSize: () => 33, // estimate row height for accurate scrollbar dragging
+        getScrollElement: () => tableContainerRef.current,
+        // Measure dynamic row height, except in Firefox
+        measureElement:
+            typeof window !== "undefined" &&
+            navigator.userAgent.indexOf("Firefox") === -1
+                ? (element) => element?.getBoundingClientRect().height
+                : undefined,
+        overscan: 5,
+    });
+
+    // Set up effect to scroll to top when sorting changes
+    React.useEffect(() => {
+        if (
+            table.getRowModel().rows.length > 0 &&
+            rowVirtualizer.scrollToIndex
+        ) {
+            rowVirtualizer.scrollToIndex(0);
+        }
+    }, [sorting, rowVirtualizer, table]);
+
+    // Function to fetch more data when scrolling to bottom
+    const fetchMoreOnBottomReached = React.useCallback(
+        (containerRefElement?: HTMLDivElement | null) => {
+            if (containerRefElement) {
+                const { scrollHeight, scrollTop, clientHeight } =
+                    containerRefElement;
+                // Once the user has scrolled within 500px of the bottom, fetch more data
+                if (
+                    scrollHeight - scrollTop - clientHeight < 500 &&
+                    !isFetchingNextPage &&
+                    totalFetched < totalRowCount
+                ) {
+                    console.log("Fetching more data...", {
+                        scrollHeight,
+                        scrollTop,
+                        clientHeight,
+                        isFetchingNextPage,
+                        totalFetched,
+                        totalRowCount,
+                    });
+                    fetchNextPage();
+                }
+            }
+        },
+        [fetchNextPage, isFetchingNextPage, totalFetched, totalRowCount]
+    );
+
+    // Check on mount and after data changes if we need to fetch more
+    React.useEffect(() => {
+        fetchMoreOnBottomReached(tableContainerRef.current);
+    }, [fetchMoreOnBottomReached]);
+
+    if (isLoading && flatData.length === 0) {
+        return (
+            <div className="flex items-center h-full w-full justify-center bg-background z-[9999]">
+                <motion.div
+                    initial={{ opacity: 0, scale: 0.8 }}
+                    animate={{ opacity: 1, scale: 1 }}
+                    exit={{ opacity: 0, scale: 0.8 }}
+                    transition={{ duration: 0.3 }}
+                    className="flex items-center justify-center"
+                >
+                    <div className="w-12 h-12 border-4 border-primary border-t-transparent rounded-full animate-spin" />
+                </motion.div>
+            </div>
+        );
     }
-  }, [sorting, rowVirtualizer, table]);
-
-  // Function to fetch more data when scrolling to bottom
-  const fetchMoreOnBottomReached = React.useCallback(
-    (containerRefElement?: HTMLDivElement | null) => {
-      if (containerRefElement) {
-        const { scrollHeight, scrollTop, clientHeight } = containerRefElement;
-        // Once the user has scrolled within 500px of the bottom, fetch more data
-        if (
-          scrollHeight - scrollTop - clientHeight < 500 &&
-          !isFetchingNextPage &&
-          totalFetched < totalRowCount
-        ) {
-          console.log("Fetching more data...", {
-            scrollHeight,
-            scrollTop,
-            clientHeight,
-            isFetchingNextPage,
-            totalFetched,
-            totalRowCount,
-          });
-          fetchNextPage();
-        }
-      }
-    },
-    [fetchNextPage, isFetchingNextPage, totalFetched, totalRowCount]
-  );
-
-  // Check on mount and after data changes if we need to fetch more
-  React.useEffect(() => {
-    fetchMoreOnBottomReached(tableContainerRef.current);
-  }, [fetchMoreOnBottomReached]);
-
-  if (isLoading && flatData.length === 0) {
+
     return (
-      <div className="flex items-center h-full w-full justify-center bg-background z-[9999]">
-        <motion.div
-          initial={{ opacity: 0, scale: 0.8 }}
-          animate={{ opacity: 1, scale: 1 }}
-          exit={{ opacity: 0, scale: 0.8 }}
-          transition={{ duration: 0.3 }}
-          className="flex items-center justify-center"
-        >
-          <div className="w-12 h-12 border-4 border-primary border-t-transparent rounded-full animate-spin" />
-        </motion.div>
-      </div>
+        <div className="space-y-4 overflow-x-auto no-scrollbar pt-1">
+            <CompactTableOperations
+                className="min-w-[800px] flex-nowrap"
+                columns={columns}
+                globalFilter={searchQuery}
+                setGlobalFilter={handleSearchChange}
+                filterableColumns={tableOperations.filterableColumns}
+                sortableColumns={tableOperations.sortableColumns}
+                onSortChange={(columnId, desc) => {
+                    if (columnId) {
+                        handleSortingChange([{ id: columnId, desc }]);
+                    } else {
+                        handleSortingChange([]);
+                    }
+                }}
+                onFilterChange={(columnId, value) => {
+                    if (columnId && value) {
+                        const newFilters = [...columnFilters];
+                        const existingFilterIndex = newFilters.findIndex(
+                            (f) => f.id === columnId
+                        );
+
+                        if (existingFilterIndex >= 0) {
+                            newFilters[existingFilterIndex].value = value;
+                        } else {
+                            newFilters.push({
+                                id: columnId,
+                                value,
+                            });
+                        }
+                        handleColumnFiltersChange(newFilters);
+                    } else {
+                        handleColumnFiltersChange([]);
+                    }
+                }}
+                onApplyClick={() => {
+                    queryClient.invalidateQueries({
+                        queryKey: ["tableData", urlParams, queryId],
+                    });
+                }}
+                showNewButton={true}
+                onNewClick={() => {
+                    console.log("New button clicked");
+                    // In a real application, you might want to navigate to a create form or open a modal
+                }}
+                selectedRows={selectedRows}
+                showDeleteButton={true}
+                onDeleteClick={(rows) => {
+                    if (rows.length > 0) {
+                        bulkDelete({
+                            exerciseIds: rows.map(
+                                (exercise) => exercise.exerciseId
+                            ),
+                        });
+                    }
+                }}
+                isDeleting={isDeletingExercises}
+                customOperations={[
+                    {
+                        label: "Approve",
+                        icon: <CheckCircle2 size={16} />,
+                        variant: "default",
+                        onClick: (rows) => {
+                            if (rows.length > 0) {
+                                const exerciseIds = rows.map(
+                                    (row) => row.exerciseId
+                                );
+                                bulkApprove(exerciseIds);
+                            }
+                        },
+                        showConfirmation: true,
+                        confirmationTitle: "Confirm Bulk Approval",
+                        confirmationDescription:
+                            "You are about to approve the selected exercises. This will make them visible to all users.",
+                        confirmationButtonText: "Approve",
+                        getRowSampleData: (rows) => (
+                            <ul className="text-sm">
+                                {rows.slice(0, 5).map((row) => (
+                                    <li
+                                        key={row.exerciseId}
+                                        className="mb-1 pb-1 border-b border-gray-100 last:border-0"
+                                    >
+                                        <div className="font-medium">
+                                            {row.name}
+                                        </div>
+                                        <div className="text-xs text-muted-foreground">
+                                            {row.motion} • {row.targetArea}
+                                        </div>
+                                    </li>
+                                ))}
+                                {rows.length > 5 && (
+                                    <li className="text-xs text-muted-foreground mt-2">
+                                        ...and {rows.length - 5} more
+                                    </li>
+                                )}
+                            </ul>
+                        ),
+                    },
+                ]}
+            />
+
+            <div className="flex items-center text-sm text-muted-foreground">
+                ({flatData.length} of {totalRowCount} rows fetched)
+            </div>
+
+            <InfiniteDataTable
+                columns={columns as ColumnDef<Exercise, unknown>[]}
+                rowVirtualizer={rowVirtualizer}
+                tableContainerRef={
+                    tableContainerRef as React.RefObject<HTMLDivElement>
+                }
+                table={table}
+                rows={table.getRowModel().rows}
+                hasMore={totalFetched < totalRowCount}
+                isLoading={isFetchingNextPage}
+                emptyMessage={
+                    columnFilters.length > 0 || searchQuery
+                        ? "No results found. Try clearing your filters."
+                        : "No data available."
+                }
+                onScroll={(e) => fetchMoreOnBottomReached(e.currentTarget)}
+                height="calc(100vh - 290px)"
+                className="w-full"
+            />
+        </div>
     );
-  }
-
-  return (
-    <div className="space-y-4 overflow-x-auto no-scrollbar pt-1">
-      <CompactTableOperations
-        className="min-w-[800px] flex-nowrap"
-        columns={columns}
-        globalFilter={searchQuery}
-        setGlobalFilter={handleSearchChange}
-        filterableColumns={tableOperations.filterableColumns}
-        sortableColumns={tableOperations.sortableColumns}
-        onSortChange={(columnId, desc) => {
-          if (columnId) {
-            handleSortingChange([{ id: columnId, desc }]);
-          } else {
-            handleSortingChange([]);
-          }
-        }}
-        onFilterChange={(columnId, value) => {
-          if (columnId && value) {
-            const newFilters = [...columnFilters];
-            const existingFilterIndex = newFilters.findIndex(
-              (f) => f.id === columnId
-            );
-
-            if (existingFilterIndex >= 0) {
-              newFilters[existingFilterIndex].value = value;
-            } else {
-              newFilters.push({
-                id: columnId,
-                value,
-              });
-            }
-            handleColumnFiltersChange(newFilters);
-          } else {
-            handleColumnFiltersChange([]);
-          }
-        }}
-        onApplyClick={() => {
-          queryClient.invalidateQueries({
-            queryKey: ["tableData", urlParams, queryId],
-          });
-        }}
-        showNewButton={true}
-        onNewClick={() => {
-          console.log("New button clicked");
-          // In a real application, you might want to navigate to a create form or open a modal
-        }}
-        selectedRows={selectedRows}
-        showDeleteButton={true}
-        onDeleteClick={(rows) => {
-          if (rows.length > 0) {
-            bulkDelete({
-              exerciseIds: rows.map((exercise) => exercise.exerciseId),
-            });
-          }
-        }}
-        isDeleting={isDeletingExercises}
-        customOperations={[
-          {
-            label: "Approve",
-            icon: <CheckCircle2 size={16} />,
-            variant: "default",
-            onClick: (rows) => {
-              if (rows.length > 0) {
-                const exerciseIds = rows.map((row) => row.exerciseId);
-                bulkApprove(exerciseIds);
-              }
-            },
-            showConfirmation: true,
-            confirmationTitle: "Confirm Bulk Approval",
-            confirmationDescription:
-              "You are about to approve the selected exercises. This will make them visible to all users.",
-            confirmationButtonText: "Approve",
-            getRowSampleData: (rows) => (
-              <ul className="text-sm">
-                {rows.slice(0, 5).map((row) => (
-                  <li
-                    key={row.exerciseId}
-                    className="mb-1 pb-1 border-b border-gray-100 last:border-0"
-                  >
-                    <div className="font-medium">{row.name}</div>
-                    <div className="text-xs text-muted-foreground">
-                      {row.motion} • {row.targetArea}
-                    </div>
-                  </li>
-                ))}
-                {rows.length > 5 && (
-                  <li className="text-xs text-muted-foreground mt-2">
-                    ...and {rows.length - 5} more
-                  </li>
-                )}
-              </ul>
-            ),
-          },
-        ]}
-      />
-
-      <div className="flex items-center text-sm text-muted-foreground">
-        ({flatData.length} of {totalRowCount} rows fetched)
-      </div>
-
-      <InfiniteDataTable
-        columns={columns as ColumnDef<Exercise, unknown>[]}
-        rowVirtualizer={rowVirtualizer}
-        tableContainerRef={tableContainerRef as React.RefObject<HTMLDivElement>}
-        table={table}
-        rows={table.getRowModel().rows}
-        hasMore={totalFetched < totalRowCount}
-        isLoading={isFetchingNextPage}
-        emptyMessage={
-          columnFilters.length > 0 || searchQuery
-            ? "No results found. Try clearing your filters."
-            : "No data available."
-        }
-        onScroll={(e) => fetchMoreOnBottomReached(e.currentTarget)}
-        height="calc(100vh - 290px)"
-        className="w-full"
-      />
-    </div>
-  );
 }