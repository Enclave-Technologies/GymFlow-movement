"use client";
import React, { Suspense, useEffect, useState } from "react";
import Spinner from "@/components/Spinner";
import SearchParamsLoader from "@/components/WorkoutRecordDataLoader";
import WorkoutRecordHeader from "@/components/WorkoutRecordHeader";
import WorkoutRecordBody from "@/components/WorkoutRecordBody";
import { ID } from "appwrite";
import axios from "axios";
import { API_BASE_URL } from "@/configs/constants";
import ConfirmationDialog from "@/components/ConfrmationDialog";

const RecordWorkout = () => {
    const [clientId, setClientId] = useState("");
    const [phaseId, setPhaseId] = useState("");
    const [sessionId, setSessionId] = useState("");
    const [workoutTrackId, setWorkoutTrackId] = useState("");

    const [pageLoading, setPageLoading] = useState(true);
    const [openExercises, setOpenExercises] = useState([]);
    const [sessionInformation, setSessionInformation] = useState(null);
    const [exerciseData, setExerciseData] = useState([]);
    const [savedExerciseData, setSavedExerciseData] = useState([]);
    const [savingState, setSavingState] = useState(false);
    const [showDeleteDialog, setShowDeleteDialog] = useState(false);

    // Add the beforeunload event listener
    const handleBeforeUnload = (e: BeforeUnloadEvent) => {
        e.preventDefault();
        // e.returnValue = "";
        setShowDeleteDialog(true);
    };

<<<<<<< HEAD
    window.addEventListener("beforeunload", handleBeforeUnload);
=======
    // window.addEventListener("beforeunload", handleBeforeUnload);

    useEffect(() => {
        window.addEventListener("beforeunload", handleBeforeUnload);

        return () => {
            window.removeEventListener("beforeunload", handleBeforeUnload);
        };
    }, []);
>>>>>>> e5330592

    const toggleAccordion = (exId: string) => {
        setOpenExercises((prevOpenExercises) => {
            if (prevOpenExercises.includes(exId)) {
                return prevOpenExercises.filter((id) => id !== exId);
            } else {
                return [...prevOpenExercises, exId];
            }
        });
    };

    const handleSetChange = (exerciseId, setId, field, value) => {
        const currentTime = new Date().toISOString();
        setExerciseData((prevRecords) =>
            prevRecords.map((exercise) =>
                exercise.id === exerciseId
                    ? {
                          ...exercise,
                          endTime: currentTime,
                          sets: exercise.sets.map((set) =>
                              set.id === setId
                                  ? { ...set, [field]: value }
                                  : set
                          ),
                      }
                    : exercise
            )
        );
    };

    const handleExerciseNotesChange = (exerciseId, value) => {
        const currentTime = new Date().toISOString();
        setExerciseData((prevRecords) =>
            prevRecords.map((exercise) =>
                exercise.id === exerciseId
                    ? { ...exercise, endTime: currentTime, notes: value }
                    : exercise
            )
        );
    };

    const saveToDatabase = async () => {
        try {
            if (exerciseData.length > 0 && exerciseData !== savedExerciseData) {
                setSavingState(true);
                await axios.post(
                    `${API_BASE_URL}/mvmt/v1/client/workout-tracker`,
                    {
                        clientId,
                        phaseId,
                        sessionId,
                        exerciseData,
                        workoutTrackId,
                    },
                    { withCredentials: true }
                );
                setSavedExerciseData(exerciseData);
            }
        } catch (error) {
            console.error("Error saving workout data:", error);
        } finally {
            setSavingState(false);
        }
    };

    useEffect(() => {
        const interval = setInterval(() => {
            if (exerciseData.length > 0 && exerciseData !== savedExerciseData) {
                saveToDatabase();
                setSavedExerciseData(exerciseData);
            }
        }, 600000); // 10 minutes (600,000 milliseconds)

        return () => clearInterval(interval);
    }, []);

    const handleAddSet = (exerciseId) => {
        const currentTime = new Date().toISOString();
        setExerciseData((prevExerciseData) =>
            prevExerciseData.map((exercise) => {
                if (exercise.id === exerciseId) {
                    const newSet = {
                        id: ID.unique(),
                        reps: 0,
                        weight: "",
                    };

                    return {
                        ...exercise,
                        endTime: currentTime,
                        sets: [...exercise.sets, newSet],
                    };
                }
                return exercise;
            })
        );
    };

    const handleRemoveSet = (exerciseId, setIndex) => {
        setExerciseData((prevExerciseData) =>
            prevExerciseData.map((exercise) => {
                if (exercise.id === exerciseId) {
                    return {
                        ...exercise,
                        sets: exercise.sets.filter(
                            (_, index) => index !== setIndex
                        ),
                    };
                }
                return exercise;
            })
        );
    };

    const handleExit = () => {
        window.location.href = `/client/${clientId}`;
    };

    return (
        <Suspense
            fallback={
                <div className="bg-green-800">
                    <Spinner />
                </div>
            }
        >
            <SearchParamsLoader
                setClientId={setClientId}
                setPhaseId={setPhaseId}
                setSessionId={setSessionId}
                setWorkoutTrackId={setWorkoutTrackId}
                workoutTrackId={workoutTrackId}
                setSessionInformation={setSessionInformation}
                sessionInformation={sessionInformation}
                setExerciseData={setExerciseData}
                exerciseData={exerciseData}
                setPageLoading={setPageLoading}
                pageLoading={pageLoading}
                onSave={saveToDatabase}
            />
            {pageLoading ? (
                <div className="bg-green-800">
                    <Spinner />
                </div>
            ) : (
                <div className="min-h-screen bg-green-800 flex flex-col items-center">
                    <div className="flex flex-col w-full max-w-full mx-auto">
                        {showDeleteDialog && (
                            <ConfirmationDialog
                                title={`Unsaved changes will be lost`}
                                message={`Are you sure you want to exit this page?`}
                                button1={
                                    <button
                                        className="hover:underline"
                                        onClick={() =>
                                            setShowDeleteDialog(false)
                                        }
                                    >
                                        Cancel
                                    </button>
                                }
                                button2={
                                    <button
                                        onClick={handleExit}
                                        className="min-w-24 bg-red-500 hover:bg-red-600 text-white px-4 py-2 rounded-lg"
                                    >
                                        Exit
                                    </button>
                                }
                            />
                        )}
                        <WorkoutRecordHeader
                            setShowDeleteDialog={setShowDeleteDialog}
                            phaseName={sessionInformation["phases.phaseName"]}
                            sessionName={sessionInformation["sessionName"]}
                            startTime={""}
                            savingState={savingState}
                            handleSave={saveToDatabase}
                        />

                        <WorkoutRecordBody
                            workoutRecords={exerciseData}
                            toggleAccordion={toggleAccordion}
                            openExercises={openExercises}
                            handleSetChange={handleSetChange}
                            handleExerciseNotesChange={
                                handleExerciseNotesChange
                            }
                            handleAddSet={handleAddSet}
                            handleRemoveSet={handleRemoveSet}
                        />
                    </div>
                </div>
            )}
        </Suspense>
    );
};

export default RecordWorkout;<|MERGE_RESOLUTION|>--- conflicted
+++ resolved
@@ -30,9 +30,6 @@
         setShowDeleteDialog(true);
     };
 
-<<<<<<< HEAD
-    window.addEventListener("beforeunload", handleBeforeUnload);
-=======
     // window.addEventListener("beforeunload", handleBeforeUnload);
 
     useEffect(() => {
@@ -42,7 +39,6 @@
             window.removeEventListener("beforeunload", handleBeforeUnload);
         };
     }, []);
->>>>>>> e5330592
 
     const toggleAccordion = (exId: string) => {
         setOpenExercises((prevOpenExercises) => {
