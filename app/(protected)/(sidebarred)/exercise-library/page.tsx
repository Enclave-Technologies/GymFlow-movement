"use client";
import React, { useMemo, useRef, useState } from "react";
import { ColumnDef, ColumnSort, SortingState } from "@tanstack/react-table";
import { QueryClient, QueryClientProvider } from "@tanstack/react-query";
import ScrollTable from "@/components/InfiniteScrollTable/ScrollTable";
import axios from "axios";
import RightModal from "@/components/pure-components/RightModal";
import AddExerciseForm from "@/components/forms/add-exercise-form";
import { API_BASE_URL } from "@/configs/constants";
import { useGlobalContext } from "@/context/GlobalContextProvider";
import TableActions from "@/components/InfiniteScrollTable/TableActions";
import LoadingSpinner from "@/components/LoadingSpinner";
import DeleteConfirmationDialog from "@/components/DeleteConfirmationDialog";
import BatchConfirmationDialog from "@/components/InfiniteScrollTable/batchConfirmationDialog";
import Toast from "@/components/Toast";
<<<<<<< HEAD
import EditExerciseForm from "@/components/forms/edit-exercise-form";

const ExercisePage = () => {
    const [modified, setModified] = useState(true);
    const [added, setAdded] = useState(true);
    const [showRightModal, setShowRightModal] = useState(false);
    const [isFetching, setIsFetching] = useState(false);
    const [updatingExercise, setUpdatingExercise] = useState([]);
    const [globalFilter, setGlobalFilter] = useState("");
    const { myDetails: trainerDetails } = useGlobalContext();
    const [selectedRows, setSelectedRows] = useState([]);
    const [rows, setRows] = useState([]);
    const [deletePressed, setDeletePressed] = useState(false);
    const [batchApprovalPressed, setBatchApprovalPressed] = useState(false);
    const [modalButtonLoadingState, setModalButtonLoadingState] =
        useState(false);
    const [approving, setApproving] = useState(false);
    const [batchOpTitle, setBatchOpTitle] = useState("");
    const [showToast, setShowToast] = useState(false);
    const [toastMessage, setToastMessage] = useState("");
    const [toastType, setToastType] = useState("success");
    // const [editRow, setEditRow] = useState(null);
    const [showEditModal, setShowEditModal] = useState(false);
    const editRowRef = useRef<ExerciseTemplate | null>(null);
=======
import { TbCheck, TbCross } from "react-icons/tb";

const ExercisePage = () => {
  const [modified, setModified] = useState(true);
  const [added, setAdded] = useState(true);
  const [showRightModal, setShowRightModal] = useState(false);
  const [isFetching, setIsFetching] = useState(false);
  const [updatingExercise, setUpdatingExercise] = useState([]);
  const [globalFilter, setGlobalFilter] = useState("");
  const { myDetails: trainerDetails } = useGlobalContext();
  const [selectedRows, setSelectedRows] = useState([]);
  const [rows, setRows] = useState([]);
  const [deletePressed, setDeletePressed] = useState(false);
  const [batchApprovalPressed, setBatchApprovalPressed] = useState(false);
  const [modalButtonLoadingState, setModalButtonLoadingState] = useState(false);
  const [approving, setApproving] = useState(false);
  const [batchOpTitle, setBatchOpTitle] = useState("");
  const [showToast, setShowToast] = useState(false);
  const [toastMessage, setToastMessage] = useState("");
  const [toastType, setToastType] = useState("success");
>>>>>>> a114b7ea

  const queryClient = new QueryClient();

  const handleApprovalStatusChange = async (
    rowData: ExerciseTemplate,
    newApprovalStatus: boolean
  ) => {
    setUpdatingExercise([...updatingExercise, rowData.id]);
    // Implement your logic here, e.g., update the approval status in the database

    try {
      const response = await axios.put(
        `${API_BASE_URL}/mvmt/v1/admin/exercises/${rowData.id}`,
        {
          approved: newApprovalStatus,
        },
        {
          withCredentials: true,
        }
      );

      setModified((prevModified) => !prevModified);
      setToastMessage("Exercise approval status updated successfully");
      setToastType("success");
      setShowToast(true);
    } catch (error) {
      console.error("Error updating exercise approval:", error);
    } finally {
      setUpdatingExercise(updatingExercise.filter((id) => id !== rowData.id));
    }
  };

  const handleBatchDelete = async () => {
    setModalButtonLoadingState(true);
    try {
      const response = await axios.delete(
        `${API_BASE_URL}/mvmt/v1/admin/exercises`,
        {
          data: {
            ids: selectedRows.map((row) => row.id),
          },
          withCredentials: true,
        }
      );

      setDeletePressed(false);
      setSelectedRows([]);
      setModified((prevModified) => !prevModified);
      setModalButtonLoadingState(false);

<<<<<<< HEAD
    // const handleBatchApproval = async () => {
    //     setModalButtonLoadingState(true);
    //     const promises = selectedRows.map((row) =>
    //         axios.put(
    //             `${API_BASE_URL}/mvmt/v1/admin/exercises/${row.id}`,
    //             {
    //                 approved: approving,
    //             },
    //             {
    //                 withCredentials: true,
    //             }
    //         )
    //     );

    //     try {
    //         const results = await Promise.all(promises);
    //         const allSuccessful = results.every((res) => res.status === 200);

    //         if (allSuccessful) {
    //             // All updates were successful, do something here

    //             setBatchApprovalPressed(false);
    //             setSelectedRows([]);
    //             setModified((prevModified) => !prevModified);
    //             setToastMessage("Batch of exercises updated successfully");
    //             setToastType("success");
    //             setShowToast(true);
    //         } else {
    //             // Some updates failed, handle the error
    //             console.error("One or more updates failed");
    //         }
    //     } catch (error) {
    //         // Handle any errors that occurred during the requests
    //         console.error("Error updating exercises:", error);
    //     } finally {
    //         setModalButtonLoadingState(false);
    //         setApproving(false);
    //     }
    // };

    const handleBatchApproval = async () => {
        setModalButtonLoadingState(true);

        const exerciseUpdates = selectedRows.map((row) => ({
            id: row.id,
            approved: approving,
        }));

        try {
            await axios.put(
                `${API_BASE_URL}/mvmt/v1/admin/exercises`,
                {
                    updates: exerciseUpdates,
                },
                {
                    withCredentials: true,
                }
            );

            setBatchApprovalPressed(false);
            setSelectedRows([]);
            setModified((prevModified) => !prevModified);
            setToastMessage("Batch of exercises updated successfully");
            setToastType("success");
            setShowToast(true);
        } catch (error) {
            console.error("Error updating exercises:", error);
        } finally {
            setModalButtonLoadingState(false);
            setApproving(false);
=======
      setToastMessage("Exercises deleted successfully");
      setToastType("success");
      setShowToast(true);
    } catch (error) {
      console.error("Error deleting exercises:", error);
    }
  };

  const openDeleteConfirmation = () => {
    setDeletePressed(true);
  };

  const handleDeleteCancel = () => {
    setDeletePressed(false);
  };

  const handleBatchApproval = async () => {
    setModalButtonLoadingState(true);
    const promises = selectedRows.map((row) =>
      axios.put(
        `${API_BASE_URL}/mvmt/v1/admin/exercises/${row.id}`,
        {
          approved: approving,
        },
        {
          withCredentials: true,
>>>>>>> a114b7ea
        }
      )
    );

    try {
      const results = await Promise.all(promises);
      const allSuccessful = results.every((res) => res.status === 200);

      if (allSuccessful) {
        // All updates were successful, do something here

<<<<<<< HEAD
    const handleExerciseEditClicked = (rowData: ExerciseTemplate) => {
        // setEditRow(rowData);
        editRowRef.current = rowData;
        setShowEditModal(true);
    };

    const columns = useMemo<ColumnDef<ExerciseTemplate>[]>(
        () => [
            {
                accessorKey: "checkbox",

                header: "",
                cell: (info) => (
                    <div className="w-10 h-10 flex items-center justify-center">
                        <input
                            type="checkbox"
                            checked={selectedRows.find(
                                (u) => u.id === info.row.original.id
                            )}
                            onChange={(event) => {
                                if (event.target.checked) {
                                    setSelectedRows((prevSelectedRows) => [
                                        ...prevSelectedRows,
                                        info.row.original,
                                    ]);
                                } else {
                                    setSelectedRows((prevSelectedRows) => {
                                        return prevSelectedRows.filter(
                                            (row) =>
                                                row.id !== info.row.original.id
                                        );
                                    });
                                }
                            }}
                        />
                    </div>
                ),
                size: 50,
                enableSorting: false,
            },
            {
                accessorKey: "motion",
                cell: (info) => info.getValue(),
                header: "Motion",
                size: 200,
                filterFn: "includesString",
            },
            {
                accessorFn: (row) => row.targetArea,
                accessorKey: "targetArea",
                id: "targetArea",
                cell: (info) => info.getValue(),
                header: "Target Area",
                size: 250,
            },
            {
                accessorKey: "fullName",
                header: "Exercise Name",
                size: 300,
                cell: (info) => (
                    <div
                        className={`px-4 py-2 font-semibold underline cursor-pointer"
                        }`}
                        onClick={() => {
                            // alert(
                            //     `clicked ${JSON.stringify(info.row.original)}`
                            // );
                            handleExerciseEditClicked(info.row.original);
                            // handleApprovalClick(info.row.original)
                        }}
                    >
                        {info.getValue() as string}
                    </div>
                ),
            },
            {
                accessorKey: "shortName",
                header: "Shortened Name",
                size: 250,
            },
            {
                accessorKey: "approved",
                header: "Approval Status",
                size: 180,
                cell: (info) => (
                    <div className="flex items-center">
                        {trainerDetails?.team.name === "Admins" ? (
                            <select
                                value={info.getValue() ? "true" : "false"}
                                onChange={(e) =>
                                    handleApprovalStatusChange(
                                        info.row.original,
                                        e.target.value === "true"
                                    )
                                }
                                className={`px-4 py-2 rounded-md bg-gray-100 border border-gray-300 focus:outline-none focus:ring-2 focus:ring-blue-500 focus:border-blue-500 ${
                                    info.getValue()
                                        ? "bg-green-200"
                                        : "bg-red-200"
                                }`}
                            >
                                <option value="true">Approved</option>
                                <option value="false">Unapproved</option>
                            </select>
                        ) : info.getValue() ? (
                            "Approved"
                        ) : (
                            "Not Approved"
                        )}
                    </div>
                ),
            },
        ],
        [trainerDetails, rows, selectedRows]
    );
=======
        setBatchApprovalPressed(false);
        setSelectedRows([]);
        setModified((prevModified) => !prevModified);
        setToastMessage("Batch of exercises updated successfully");
        setToastType("success");
        setShowToast(true);
      } else {
        // Some updates failed, handle the error
        console.error("One or more updates failed");
      }
    } catch (error) {
      // Handle any errors that occurred during the requests
      console.error("Error updating exercises:", error);
    } finally {
      setModalButtonLoadingState(false);
      setApproving(false);
    }
  };

  const openBatchApproveConfirmation = (approving: boolean = false) => {
    if (approving) {
      setApproving(true);
      setBatchOpTitle(
        "Are you sure you want to approve this batch of exercises?"
      );
    } else {
      setApproving(false);
      setBatchOpTitle(
        "Are you sure you want to unapprove this batch of exercises?"
      );
    }
    setBatchApprovalPressed(true);
  };
>>>>>>> a114b7ea

  const closeBatchApproveConfirmation = () => {
    setBatchApprovalPressed(false);
  };

  const columns = useMemo<ColumnDef<ExerciseTemplate>[]>(
    () => [
      {
        accessorKey: "checkbox",

        header: () => (
          <div className="w-10 h-10 flex items-center justify-center">
            <input
              className=""
              type="checkbox"
              onClick={() => {
                if (selectedRows.length > 0) {
                  setSelectedRows([]);
                } else {
                  setSelectedRows((prevSelectedRows) => {
                    const newSelectedRows = Array.from(
                      new Set([
                        ...prevSelectedRows,
                        ...rows.map((row) => row.original),
                      ])
                    );
                    return newSelectedRows;
                  });
                }
              }}
              checked={selectedRows.length > 0 ? true : false}
            />
          </div>
        ),
        cell: (info) => (
          <div className="w-10 h-10 flex items-center justify-center">
            <input
              type="checkbox"
              checked={selectedRows.find((u) => u.id === info.row.original.id)}
              onChange={(event) => {
                if (event.target.checked) {
                  setSelectedRows((prevSelectedRows) => [
                    ...prevSelectedRows,
                    info.row.original,
                  ]);
                } else {
                  setSelectedRows((prevSelectedRows) => {
                    return prevSelectedRows.filter(
                      (row) => row.id !== info.row.original.id
                    );
                  });
                }
              }}
            />
          </div>
        ),
        size: 50,
        enableSorting: false,
      },
      {
        accessorKey: "motion",
        cell: (info) => info.getValue(),
        header: "Motion",
        size: 200,
        filterFn: "includesString",
      },
      {
        accessorFn: (row) => row.targetArea,
        accessorKey: "targetArea",
        id: "targetArea",
        cell: (info) => info.getValue(),
        header: "Target Area",
        size: 250,
      },
      {
        accessorKey: "fullName",
        header: "Exercise Name",
        size: 300,
        cell: (info) => (
          <div
            className={`px-4 py-2 font-semibold underline cursor-pointer"
                        }`}
            onClick={() => {
              alert(`clicked ${JSON.stringify(info.row.original)}`);
              // handleApprovalClick(info.row.original)
            }}
          >
            {info.getValue() as string}
          </div>
        ),
      },
      {
        accessorKey: "shortName",
        header: "Shortened Name",
        size: 250,
      },
      // {
      //     accessorKey: "approved",
      //     header: "Approval Status",
      //     size: 180,
      //     cell: (info) => (
      //         <div>{info.getValue() ? "Approved" : "Unapproved"}</div>
      //     ),
      // },
      {
        accessorKey: "approved",
        header: "Approval Status",
        size: 180,
        cell: (info) => (
          <div className="flex items-center">
            {trainerDetails?.team.name === "Admins" ? (
              <select
                value={info.getValue() ? "true" : "false"}
                onChange={(e) =>
                  handleApprovalStatusChange(
                    info.row.original,
                    e.target.value === "true"
                  )
                }
                className={`px-4 py-2 rounded-md bg-gray-100 border border-gray-300 focus:outline-none focus:ring-2 focus:ring-blue-500 focus:border-blue-500 ${
                  info.getValue() ? "bg-green-200" : "bg-red-200"
                }`}
              >
                <option value="true">Approved</option>
                <option value="false">Unapproved</option>
              </select>
            ) : info.getValue() ? (
              "Approved"
            ) : (
              "Not Approved"
            )}
          </div>
        ),
      },
    ],
    [trainerDetails, rows, selectedRows]
  );

  const handleToastClose = () => {
    setShowToast(false);
  };

  async function fetchData(start: number, size: number, sorting: SortingState) {
    const pageNo = start / size + 1;
    const url = new URL(`${API_BASE_URL}/mvmt/v1/admin/exercises`);
    url.searchParams.set("limit", size.toString());
    url.searchParams.set("pageNo", pageNo.toString());

    if (sorting.length) {
      const sort = sorting[0] as ColumnSort;
      const { id, desc } = sort;
      url.searchParams.set("sort_by", id);
      url.searchParams.set("sort_order", desc ? "desc" : "asc");
    }

    if (globalFilter) {
      url.searchParams.set("search_query", globalFilter);
    }

    const response = await axios.get(url.toString(), {
      withCredentials: true,
    });

<<<<<<< HEAD
    const rightEditModal = () => {
        return (
            <RightModal
                formTitle="Edit Exercise"
                isVisible={showEditModal}
                hideModal={() => {
                    setShowEditModal(false);
                }}
            >
                <EditExerciseForm
                    fetchData={() => {
                        setAdded((prevAdded) => !prevAdded);
                    }}
                    team={trainerDetails?.team.name}
                    // rowData={editRow}
                    rowData={editRowRef.current}
                />
            </RightModal>
        );
    };

    if (!trainerDetails) {
        return null;
    }
=======
    const { data, total } = response.data;

    return {
      data: data,
      meta: {
        totalRowCount: total,
      },
    };
  }
>>>>>>> a114b7ea

  const rightModal = () => {
    return (
      <RightModal
        formTitle="Add Exercise"
        isVisible={showRightModal}
        hideModal={() => {
          setShowRightModal(false);
        }}
      >
        <AddExerciseForm
          fetchData={() => {
            setAdded((prevAdded) => !prevAdded);
          }}
          team={trainerDetails?.team.name}
        />
      </RightModal>
    );
  };

  if (!trainerDetails) {
    return null;
  }

  return (
    <main className="flex flex-col bg-transparent text-black">
      <div className="w-full flex flex-col gap-4 h-full">
        <div className="w-full flex flex-row items-center justify-between py-2 border-b-[1px] border-gray-200">
          <div className="flex flex-row gap-2 items-center">
            <span className="text-lg font-bold">Exercise List</span>
            {isFetching && <LoadingSpinner className="h-4 w-4" />}
          </div>
          {/* <button
                        className="bg-blue-500 text-white px-4 py-2 rounded-md"
                        onClick={() => {
                            setSelectedRows((prevSelectedRows) => {
                                const newSelectedRows = Array.from(
                                    new Set([
                                        ...prevSelectedRows,
                                        ...rows.map((row) => row.original),
                                    ])
                                );
                                return newSelectedRows;
                            });
                        }}
                    >
                        Select All
                    </button>
                    <button
                        className="bg-blue-500 text-white px-4 py-2 rounded-md"
                        onClick={() => {
                            setSelectedRows([]);
                        }}
                    >
                        Deselect All
                    </button>
                    <button
                        className="bg-red-500 disabled:bg-gray-600 text-white px-4 py-2 rounded-md"
                        disabled={selectedRows.length === 0}
                        onClick={openDeleteConfirmation}
                    >
                        Delete selected
                    </button>
                    <button
                        className="bg-green-500 disabled:bg-gray-600 text-white px-4 py-2 rounded-md"
                        disabled={selectedRows.length === 0}
                        onClick={() => {
                            openBatchApproveConfirmation(true);
                        }}
                    >
                        Approve selected
                    </button>
                    <button
                        className="bg-gold-500 disabled:bg-gray-600 text-white px-4 py-2 rounded-md"
                        disabled={selectedRows.length === 0}
                        onClick={() => {
                            openBatchApproveConfirmation(false);
                        }}
                    >
                        Unapprove selected
<<<<<<< HEAD
                    </button>
                    <TableActions
                        columns={columns}
                        selectedRows={selectedRows}
                        tableSearchQuery={globalFilter}
                        setTableSearchQuery={setGlobalFilter}
                        onClickNewButton={() => {
                            setShowRightModal(true);
                        }}
                    />
                </div>
                <div className="">
                    <QueryClientProvider client={queryClient}>
                        <ScrollTable
                            setRows={setRows}
                            queryKey="exercises"
                            columns={columns}
                            fetchData={fetchData}
                            dataAdded={added}
                            dataModified={modified}
                            globalFilter={globalFilter}
                            setGlobalFilter={setGlobalFilter}
                            setIsFetching={setIsFetching}
                        />
                    </QueryClientProvider>
                </div>
                {rightModal()}
                {rightEditModal()}
                {deletePressed && (
                    <DeleteConfirmationDialog
                        title="this batch of exercises"
                        confirmDelete={handleBatchDelete}
                        cancelDelete={handleDeleteCancel}
                        isLoading={modalButtonLoadingState}
                    />
                )}
                {batchApprovalPressed && (
                    <BatchConfirmationDialog
                        title={batchOpTitle}
                        confirmOp={handleBatchApproval}
                        cancelOp={closeBatchApproveConfirmation}
                        loadingState={modalButtonLoadingState}
                    />
                )}
                {showToast && (
                    <Toast
                        message={toastMessage}
                        onClose={handleToastClose}
                        type={toastType}
                    />
                )}
            </div>
        </main>
    );
=======
                    </button> */}
          <TableActions
            openDeleteConfirmation={openDeleteConfirmation}
            columns={columns}
            selectedRows={selectedRows}
            tableSearchQuery={globalFilter}
            setTableSearchQuery={setGlobalFilter}
            onClickNewButton={() => {
              setShowRightModal(true);
            }}
            additionalActions={
              <>
                <button
                  className="text-black disabled:text-gray-400 px-4 rounded-md h-8 hover:bg-gray-100"
                  disabled={selectedRows.length === 0}
                  onClick={() => {
                    openBatchApproveConfirmation(true);
                  }}
                >
                  Approve
                </button>
                <button
                  className="text-black disabled:text-gray-400 px-4 rounded-md h-8 hover:bg-gray-100"
                  disabled={selectedRows.length === 0}
                  onClick={() => {
                    openBatchApproveConfirmation(false);
                  }}
                >
                  Unapprove
                </button>
              </>
            }
          />
        </div>
        <div className="">
          <QueryClientProvider client={queryClient}>
            <ScrollTable
              setRows={setRows}
              queryKey="exercises"
              columns={columns}
              fetchData={fetchData}
              dataAdded={added}
              dataModified={modified}
              globalFilter={globalFilter}
              setGlobalFilter={setGlobalFilter}
              setIsFetching={setIsFetching}
            />
          </QueryClientProvider>
        </div>
        {rightModal()}
        {deletePressed && (
          <DeleteConfirmationDialog
            title="this batch of exercises"
            confirmDelete={handleBatchDelete}
            cancelDelete={handleDeleteCancel}
            isLoading={modalButtonLoadingState}
          />
        )}
        {batchApprovalPressed && (
          <BatchConfirmationDialog
            title={batchOpTitle}
            confirmOp={handleBatchApproval}
            cancelOp={closeBatchApproveConfirmation}
            loadingState={modalButtonLoadingState}
          />
        )}
        {showToast && (
          <Toast
            message={toastMessage}
            onClose={handleToastClose}
            type={toastType}
          />
        )}
      </div>
    </main>
  );
>>>>>>> a114b7ea
};

export default ExercisePage;<|MERGE_RESOLUTION|>--- conflicted
+++ resolved
@@ -13,7 +13,7 @@
 import DeleteConfirmationDialog from "@/components/DeleteConfirmationDialog";
 import BatchConfirmationDialog from "@/components/InfiniteScrollTable/batchConfirmationDialog";
 import Toast from "@/components/Toast";
-<<<<<<< HEAD
+import { TbCheck, TbCross } from "react-icons/tb";
 import EditExerciseForm from "@/components/forms/edit-exercise-form";
 
 const ExercisePage = () => {
@@ -38,118 +38,65 @@
     // const [editRow, setEditRow] = useState(null);
     const [showEditModal, setShowEditModal] = useState(false);
     const editRowRef = useRef<ExerciseTemplate | null>(null);
-=======
-import { TbCheck, TbCross } from "react-icons/tb";
-
-const ExercisePage = () => {
-  const [modified, setModified] = useState(true);
-  const [added, setAdded] = useState(true);
-  const [showRightModal, setShowRightModal] = useState(false);
-  const [isFetching, setIsFetching] = useState(false);
-  const [updatingExercise, setUpdatingExercise] = useState([]);
-  const [globalFilter, setGlobalFilter] = useState("");
-  const { myDetails: trainerDetails } = useGlobalContext();
-  const [selectedRows, setSelectedRows] = useState([]);
-  const [rows, setRows] = useState([]);
-  const [deletePressed, setDeletePressed] = useState(false);
-  const [batchApprovalPressed, setBatchApprovalPressed] = useState(false);
-  const [modalButtonLoadingState, setModalButtonLoadingState] = useState(false);
-  const [approving, setApproving] = useState(false);
-  const [batchOpTitle, setBatchOpTitle] = useState("");
-  const [showToast, setShowToast] = useState(false);
-  const [toastMessage, setToastMessage] = useState("");
-  const [toastType, setToastType] = useState("success");
->>>>>>> a114b7ea
-
-  const queryClient = new QueryClient();
-
-  const handleApprovalStatusChange = async (
-    rowData: ExerciseTemplate,
-    newApprovalStatus: boolean
-  ) => {
-    setUpdatingExercise([...updatingExercise, rowData.id]);
-    // Implement your logic here, e.g., update the approval status in the database
-
-    try {
-      const response = await axios.put(
-        `${API_BASE_URL}/mvmt/v1/admin/exercises/${rowData.id}`,
-        {
-          approved: newApprovalStatus,
-        },
-        {
-          withCredentials: true,
-        }
-      );
-
-      setModified((prevModified) => !prevModified);
-      setToastMessage("Exercise approval status updated successfully");
-      setToastType("success");
-      setShowToast(true);
-    } catch (error) {
-      console.error("Error updating exercise approval:", error);
-    } finally {
-      setUpdatingExercise(updatingExercise.filter((id) => id !== rowData.id));
-    }
-  };
-
-  const handleBatchDelete = async () => {
-    setModalButtonLoadingState(true);
-    try {
-      const response = await axios.delete(
-        `${API_BASE_URL}/mvmt/v1/admin/exercises`,
-        {
-          data: {
-            ids: selectedRows.map((row) => row.id),
-          },
-          withCredentials: true,
-        }
-      );
-
-      setDeletePressed(false);
-      setSelectedRows([]);
-      setModified((prevModified) => !prevModified);
-      setModalButtonLoadingState(false);
-
-<<<<<<< HEAD
-    // const handleBatchApproval = async () => {
-    //     setModalButtonLoadingState(true);
-    //     const promises = selectedRows.map((row) =>
-    //         axios.put(
-    //             `${API_BASE_URL}/mvmt/v1/admin/exercises/${row.id}`,
-    //             {
-    //                 approved: approving,
-    //             },
-    //             {
-    //                 withCredentials: true,
-    //             }
-    //         )
-    //     );
-
-    //     try {
-    //         const results = await Promise.all(promises);
-    //         const allSuccessful = results.every((res) => res.status === 200);
-
-    //         if (allSuccessful) {
-    //             // All updates were successful, do something here
-
-    //             setBatchApprovalPressed(false);
-    //             setSelectedRows([]);
-    //             setModified((prevModified) => !prevModified);
-    //             setToastMessage("Batch of exercises updated successfully");
-    //             setToastType("success");
-    //             setShowToast(true);
-    //         } else {
-    //             // Some updates failed, handle the error
-    //             console.error("One or more updates failed");
-    //         }
-    //     } catch (error) {
-    //         // Handle any errors that occurred during the requests
-    //         console.error("Error updating exercises:", error);
-    //     } finally {
-    //         setModalButtonLoadingState(false);
-    //         setApproving(false);
-    //     }
-    // };
+
+    const queryClient = new QueryClient();
+
+    const handleApprovalStatusChange = async (
+        rowData: ExerciseTemplate,
+        newApprovalStatus: boolean
+    ) => {
+        setUpdatingExercise([...updatingExercise, rowData.id]);
+        // Implement your logic here, e.g., update the approval status in the database
+
+        try {
+            const response = await axios.put(
+                `${API_BASE_URL}/mvmt/v1/admin/exercises/${rowData.id}`,
+                {
+                    approved: newApprovalStatus,
+                },
+                {
+                    withCredentials: true,
+                }
+            );
+
+            setModified((prevModified) => !prevModified);
+            setToastMessage("Exercise approval status updated successfully");
+            setToastType("success");
+            setShowToast(true);
+        } catch (error) {
+            console.error("Error updating exercise approval:", error);
+        } finally {
+            setUpdatingExercise(
+                updatingExercise.filter((id) => id !== rowData.id)
+            );
+        }
+    };
+
+    const handleBatchDelete = async () => {
+        setModalButtonLoadingState(true);
+        try {
+            const response = await axios.delete(
+                `${API_BASE_URL}/mvmt/v1/admin/exercises`,
+                {
+                    data: {
+                        ids: selectedRows.map((row) => row.id),
+                    },
+                    withCredentials: true,
+                }
+            );
+
+            setDeletePressed(false);
+            setSelectedRows([]);
+            setModified((prevModified) => !prevModified);
+            setModalButtonLoadingState(false);
+
+            setToastMessage("Exercises deleted successfully");
+            setToastType("success");
+            setShowToast(true);
+        } catch (error) {
+            console.error("Error deleting exercises:", error);
+        }
+    };
 
     const handleBatchApproval = async () => {
         setModalButtonLoadingState(true);
@@ -181,58 +128,73 @@
         } finally {
             setModalButtonLoadingState(false);
             setApproving(false);
-=======
-      setToastMessage("Exercises deleted successfully");
-      setToastType("success");
-      setShowToast(true);
-    } catch (error) {
-      console.error("Error deleting exercises:", error);
-    }
-  };
-
-  const openDeleteConfirmation = () => {
-    setDeletePressed(true);
-  };
-
-  const handleDeleteCancel = () => {
-    setDeletePressed(false);
-  };
-
-  const handleBatchApproval = async () => {
-    setModalButtonLoadingState(true);
-    const promises = selectedRows.map((row) =>
-      axios.put(
-        `${API_BASE_URL}/mvmt/v1/admin/exercises/${row.id}`,
-        {
-          approved: approving,
-        },
-        {
-          withCredentials: true,
->>>>>>> a114b7ea
-        }
-      )
-    );
-
-    try {
-      const results = await Promise.all(promises);
-      const allSuccessful = results.every((res) => res.status === 200);
-
-      if (allSuccessful) {
-        // All updates were successful, do something here
-
-<<<<<<< HEAD
+        }
+    };
+
+    const openBatchApproveConfirmation = (approving: boolean = false) => {
+        if (approving) {
+            setApproving(true);
+            setBatchOpTitle(
+                "Are you sure you want to approve this batch of exercises?"
+            );
+        } else {
+            setApproving(false);
+            setBatchOpTitle(
+                "Are you sure you want to unapprove this batch of exercises?"
+            );
+        }
+        setBatchApprovalPressed(true);
+    };
+
+    const closeBatchApproveConfirmation = () => {
+        setBatchApprovalPressed(false);
+    };
+
     const handleExerciseEditClicked = (rowData: ExerciseTemplate) => {
         // setEditRow(rowData);
         editRowRef.current = rowData;
         setShowEditModal(true);
     };
 
+    const openDeleteConfirmation = () => {
+        setDeletePressed(true);
+    };
+
+    const handleDeleteCancel = () => {
+        setDeletePressed(false);
+    };
+
     const columns = useMemo<ColumnDef<ExerciseTemplate>[]>(
         () => [
             {
                 accessorKey: "checkbox",
 
-                header: "",
+                header: () => (
+                    <div className="w-10 h-10 flex items-center justify-center">
+                        <input
+                            className=""
+                            type="checkbox"
+                            onClick={() => {
+                                if (selectedRows.length > 0) {
+                                    setSelectedRows([]);
+                                } else {
+                                    setSelectedRows((prevSelectedRows) => {
+                                        const newSelectedRows = Array.from(
+                                            new Set([
+                                                ...prevSelectedRows,
+                                                ...rows.map(
+                                                    (row) => row.original
+                                                ),
+                                            ])
+                                        );
+                                        return newSelectedRows;
+                                    });
+                                }
+                            }}
+                            checked={selectedRows.length > 0 ? true : false}
+                        />
+                    </div>
+                ),
                 cell: (info) => (
                     <div className="w-10 h-10 flex items-center justify-center">
                         <input
@@ -285,10 +247,9 @@
                         className={`px-4 py-2 font-semibold underline cursor-pointer"
                         }`}
                         onClick={() => {
-                            // alert(
-                            //     `clicked ${JSON.stringify(info.row.original)}`
-                            // );
-                            handleExerciseEditClicked(info.row.original);
+                            alert(
+                                `clicked ${JSON.stringify(info.row.original)}`
+                            );
                             // handleApprovalClick(info.row.original)
                         }}
                     >
@@ -301,6 +262,14 @@
                 header: "Shortened Name",
                 size: 250,
             },
+            // {
+            //     accessorKey: "approved",
+            //     header: "Approval Status",
+            //     size: 180,
+            //     cell: (info) => (
+            //         <div>{info.getValue() ? "Approved" : "Unapproved"}</div>
+            //     ),
+            // },
             {
                 accessorKey: "approved",
                 header: "Approval Status",
@@ -336,205 +305,65 @@
         ],
         [trainerDetails, rows, selectedRows]
     );
-=======
-        setBatchApprovalPressed(false);
-        setSelectedRows([]);
-        setModified((prevModified) => !prevModified);
-        setToastMessage("Batch of exercises updated successfully");
-        setToastType("success");
-        setShowToast(true);
-      } else {
-        // Some updates failed, handle the error
-        console.error("One or more updates failed");
-      }
-    } catch (error) {
-      // Handle any errors that occurred during the requests
-      console.error("Error updating exercises:", error);
-    } finally {
-      setModalButtonLoadingState(false);
-      setApproving(false);
+
+    const handleToastClose = () => {
+        setShowToast(false);
+    };
+
+    async function fetchData(
+        start: number,
+        size: number,
+        sorting: SortingState
+    ) {
+        const pageNo = start / size + 1;
+        const url = new URL(`${API_BASE_URL}/mvmt/v1/admin/exercises`);
+        url.searchParams.set("limit", size.toString());
+        url.searchParams.set("pageNo", pageNo.toString());
+
+        if (sorting.length) {
+            const sort = sorting[0] as ColumnSort;
+            const { id, desc } = sort;
+            url.searchParams.set("sort_by", id);
+            url.searchParams.set("sort_order", desc ? "desc" : "asc");
+        }
+
+        if (globalFilter) {
+            url.searchParams.set("search_query", globalFilter);
+        }
+
+        const response = await axios.get(url.toString(), {
+            withCredentials: true,
+        });
+
+        const { data, total } = response.data;
+
+        return {
+            data: data,
+            meta: {
+                totalRowCount: total,
+            },
+        };
     }
-  };
-
-  const openBatchApproveConfirmation = (approving: boolean = false) => {
-    if (approving) {
-      setApproving(true);
-      setBatchOpTitle(
-        "Are you sure you want to approve this batch of exercises?"
-      );
-    } else {
-      setApproving(false);
-      setBatchOpTitle(
-        "Are you sure you want to unapprove this batch of exercises?"
-      );
-    }
-    setBatchApprovalPressed(true);
-  };
->>>>>>> a114b7ea
-
-  const closeBatchApproveConfirmation = () => {
-    setBatchApprovalPressed(false);
-  };
-
-  const columns = useMemo<ColumnDef<ExerciseTemplate>[]>(
-    () => [
-      {
-        accessorKey: "checkbox",
-
-        header: () => (
-          <div className="w-10 h-10 flex items-center justify-center">
-            <input
-              className=""
-              type="checkbox"
-              onClick={() => {
-                if (selectedRows.length > 0) {
-                  setSelectedRows([]);
-                } else {
-                  setSelectedRows((prevSelectedRows) => {
-                    const newSelectedRows = Array.from(
-                      new Set([
-                        ...prevSelectedRows,
-                        ...rows.map((row) => row.original),
-                      ])
-                    );
-                    return newSelectedRows;
-                  });
-                }
-              }}
-              checked={selectedRows.length > 0 ? true : false}
-            />
-          </div>
-        ),
-        cell: (info) => (
-          <div className="w-10 h-10 flex items-center justify-center">
-            <input
-              type="checkbox"
-              checked={selectedRows.find((u) => u.id === info.row.original.id)}
-              onChange={(event) => {
-                if (event.target.checked) {
-                  setSelectedRows((prevSelectedRows) => [
-                    ...prevSelectedRows,
-                    info.row.original,
-                  ]);
-                } else {
-                  setSelectedRows((prevSelectedRows) => {
-                    return prevSelectedRows.filter(
-                      (row) => row.id !== info.row.original.id
-                    );
-                  });
-                }
-              }}
-            />
-          </div>
-        ),
-        size: 50,
-        enableSorting: false,
-      },
-      {
-        accessorKey: "motion",
-        cell: (info) => info.getValue(),
-        header: "Motion",
-        size: 200,
-        filterFn: "includesString",
-      },
-      {
-        accessorFn: (row) => row.targetArea,
-        accessorKey: "targetArea",
-        id: "targetArea",
-        cell: (info) => info.getValue(),
-        header: "Target Area",
-        size: 250,
-      },
-      {
-        accessorKey: "fullName",
-        header: "Exercise Name",
-        size: 300,
-        cell: (info) => (
-          <div
-            className={`px-4 py-2 font-semibold underline cursor-pointer"
-                        }`}
-            onClick={() => {
-              alert(`clicked ${JSON.stringify(info.row.original)}`);
-              // handleApprovalClick(info.row.original)
-            }}
-          >
-            {info.getValue() as string}
-          </div>
-        ),
-      },
-      {
-        accessorKey: "shortName",
-        header: "Shortened Name",
-        size: 250,
-      },
-      // {
-      //     accessorKey: "approved",
-      //     header: "Approval Status",
-      //     size: 180,
-      //     cell: (info) => (
-      //         <div>{info.getValue() ? "Approved" : "Unapproved"}</div>
-      //     ),
-      // },
-      {
-        accessorKey: "approved",
-        header: "Approval Status",
-        size: 180,
-        cell: (info) => (
-          <div className="flex items-center">
-            {trainerDetails?.team.name === "Admins" ? (
-              <select
-                value={info.getValue() ? "true" : "false"}
-                onChange={(e) =>
-                  handleApprovalStatusChange(
-                    info.row.original,
-                    e.target.value === "true"
-                  )
-                }
-                className={`px-4 py-2 rounded-md bg-gray-100 border border-gray-300 focus:outline-none focus:ring-2 focus:ring-blue-500 focus:border-blue-500 ${
-                  info.getValue() ? "bg-green-200" : "bg-red-200"
-                }`}
-              >
-                <option value="true">Approved</option>
-                <option value="false">Unapproved</option>
-              </select>
-            ) : info.getValue() ? (
-              "Approved"
-            ) : (
-              "Not Approved"
-            )}
-          </div>
-        ),
-      },
-    ],
-    [trainerDetails, rows, selectedRows]
-  );
-
-  const handleToastClose = () => {
-    setShowToast(false);
-  };
-
-  async function fetchData(start: number, size: number, sorting: SortingState) {
-    const pageNo = start / size + 1;
-    const url = new URL(`${API_BASE_URL}/mvmt/v1/admin/exercises`);
-    url.searchParams.set("limit", size.toString());
-    url.searchParams.set("pageNo", pageNo.toString());
-
-    if (sorting.length) {
-      const sort = sorting[0] as ColumnSort;
-      const { id, desc } = sort;
-      url.searchParams.set("sort_by", id);
-      url.searchParams.set("sort_order", desc ? "desc" : "asc");
-    }
-
-    if (globalFilter) {
-      url.searchParams.set("search_query", globalFilter);
-    }
-
-    const response = await axios.get(url.toString(), {
-      withCredentials: true,
-    });
-
-<<<<<<< HEAD
+
+    const rightModal = () => {
+        return (
+            <RightModal
+                formTitle="Add Exercise"
+                isVisible={showRightModal}
+                hideModal={() => {
+                    setShowRightModal(false);
+                }}
+            >
+                <AddExerciseForm
+                    fetchData={() => {
+                        setAdded((prevAdded) => !prevAdded);
+                    }}
+                    team={trainerDetails?.team.name}
+                />
+            </RightModal>
+        );
+    };
+
     const rightEditModal = () => {
         return (
             <RightModal
@@ -559,100 +388,18 @@
     if (!trainerDetails) {
         return null;
     }
-=======
-    const { data, total } = response.data;
-
-    return {
-      data: data,
-      meta: {
-        totalRowCount: total,
-      },
-    };
-  }
->>>>>>> a114b7ea
-
-  const rightModal = () => {
+
     return (
-      <RightModal
-        formTitle="Add Exercise"
-        isVisible={showRightModal}
-        hideModal={() => {
-          setShowRightModal(false);
-        }}
-      >
-        <AddExerciseForm
-          fetchData={() => {
-            setAdded((prevAdded) => !prevAdded);
-          }}
-          team={trainerDetails?.team.name}
-        />
-      </RightModal>
-    );
-  };
-
-  if (!trainerDetails) {
-    return null;
-  }
-
-  return (
-    <main className="flex flex-col bg-transparent text-black">
-      <div className="w-full flex flex-col gap-4 h-full">
-        <div className="w-full flex flex-row items-center justify-between py-2 border-b-[1px] border-gray-200">
-          <div className="flex flex-row gap-2 items-center">
-            <span className="text-lg font-bold">Exercise List</span>
-            {isFetching && <LoadingSpinner className="h-4 w-4" />}
-          </div>
-          {/* <button
-                        className="bg-blue-500 text-white px-4 py-2 rounded-md"
-                        onClick={() => {
-                            setSelectedRows((prevSelectedRows) => {
-                                const newSelectedRows = Array.from(
-                                    new Set([
-                                        ...prevSelectedRows,
-                                        ...rows.map((row) => row.original),
-                                    ])
-                                );
-                                return newSelectedRows;
-                            });
-                        }}
-                    >
-                        Select All
-                    </button>
-                    <button
-                        className="bg-blue-500 text-white px-4 py-2 rounded-md"
-                        onClick={() => {
-                            setSelectedRows([]);
-                        }}
-                    >
-                        Deselect All
-                    </button>
-                    <button
-                        className="bg-red-500 disabled:bg-gray-600 text-white px-4 py-2 rounded-md"
-                        disabled={selectedRows.length === 0}
-                        onClick={openDeleteConfirmation}
-                    >
-                        Delete selected
-                    </button>
-                    <button
-                        className="bg-green-500 disabled:bg-gray-600 text-white px-4 py-2 rounded-md"
-                        disabled={selectedRows.length === 0}
-                        onClick={() => {
-                            openBatchApproveConfirmation(true);
-                        }}
-                    >
-                        Approve selected
-                    </button>
-                    <button
-                        className="bg-gold-500 disabled:bg-gray-600 text-white px-4 py-2 rounded-md"
-                        disabled={selectedRows.length === 0}
-                        onClick={() => {
-                            openBatchApproveConfirmation(false);
-                        }}
-                    >
-                        Unapprove selected
-<<<<<<< HEAD
-                    </button>
+        <main className="flex flex-col bg-transparent text-black">
+            <div className="w-full flex flex-col gap-4 h-full">
+                <div className="w-full flex flex-row items-center justify-between py-2 border-b-[1px] border-gray-200">
+                    <div className="flex flex-row gap-2 items-center">
+                        <span className="text-lg font-bold">Exercise List</span>
+                        {isFetching && <LoadingSpinner className="h-4 w-4" />}
+                    </div>
+
                     <TableActions
+                        openDeleteConfirmation={openDeleteConfirmation}
                         columns={columns}
                         selectedRows={selectedRows}
                         tableSearchQuery={globalFilter}
@@ -660,6 +407,28 @@
                         onClickNewButton={() => {
                             setShowRightModal(true);
                         }}
+                        additionalActions={
+                            <>
+                                <button
+                                    className="text-black disabled:text-gray-400 px-4 rounded-md h-8 hover:bg-gray-100"
+                                    disabled={selectedRows.length === 0}
+                                    onClick={() => {
+                                        openBatchApproveConfirmation(true);
+                                    }}
+                                >
+                                    Approve
+                                </button>
+                                <button
+                                    className="text-black disabled:text-gray-400 px-4 rounded-md h-8 hover:bg-gray-100"
+                                    disabled={selectedRows.length === 0}
+                                    onClick={() => {
+                                        openBatchApproveConfirmation(false);
+                                    }}
+                                >
+                                    Unapprove
+                                </button>
+                            </>
+                        }
                     />
                 </div>
                 <div className="">
@@ -705,84 +474,6 @@
             </div>
         </main>
     );
-=======
-                    </button> */}
-          <TableActions
-            openDeleteConfirmation={openDeleteConfirmation}
-            columns={columns}
-            selectedRows={selectedRows}
-            tableSearchQuery={globalFilter}
-            setTableSearchQuery={setGlobalFilter}
-            onClickNewButton={() => {
-              setShowRightModal(true);
-            }}
-            additionalActions={
-              <>
-                <button
-                  className="text-black disabled:text-gray-400 px-4 rounded-md h-8 hover:bg-gray-100"
-                  disabled={selectedRows.length === 0}
-                  onClick={() => {
-                    openBatchApproveConfirmation(true);
-                  }}
-                >
-                  Approve
-                </button>
-                <button
-                  className="text-black disabled:text-gray-400 px-4 rounded-md h-8 hover:bg-gray-100"
-                  disabled={selectedRows.length === 0}
-                  onClick={() => {
-                    openBatchApproveConfirmation(false);
-                  }}
-                >
-                  Unapprove
-                </button>
-              </>
-            }
-          />
-        </div>
-        <div className="">
-          <QueryClientProvider client={queryClient}>
-            <ScrollTable
-              setRows={setRows}
-              queryKey="exercises"
-              columns={columns}
-              fetchData={fetchData}
-              dataAdded={added}
-              dataModified={modified}
-              globalFilter={globalFilter}
-              setGlobalFilter={setGlobalFilter}
-              setIsFetching={setIsFetching}
-            />
-          </QueryClientProvider>
-        </div>
-        {rightModal()}
-        {deletePressed && (
-          <DeleteConfirmationDialog
-            title="this batch of exercises"
-            confirmDelete={handleBatchDelete}
-            cancelDelete={handleDeleteCancel}
-            isLoading={modalButtonLoadingState}
-          />
-        )}
-        {batchApprovalPressed && (
-          <BatchConfirmationDialog
-            title={batchOpTitle}
-            confirmOp={handleBatchApproval}
-            cancelOp={closeBatchApproveConfirmation}
-            loadingState={modalButtonLoadingState}
-          />
-        )}
-        {showToast && (
-          <Toast
-            message={toastMessage}
-            onClose={handleToastClose}
-            type={toastType}
-          />
-        )}
-      </div>
-    </main>
-  );
->>>>>>> a114b7ea
 };
 
 export default ExercisePage;