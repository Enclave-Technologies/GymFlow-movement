--- conflicted
+++ resolved
@@ -12,30 +12,12 @@
 import UserSkeleton from "@/components/pageSkeletons/userSkeleton";
 import { fetchUserDetails } from "@/server_functions/auth";
 import RegisterTrainerForm from "@/components/forms/RegisterTrainerForm";
-<<<<<<< HEAD
-import TableActions from "@/components/InfiniteScrollTable/TableActions";
-
-const CoachingTeam = () => {
-  const [allTrainers, setAllTrainers] = useState([]);
-  const [pageNo, setPageNo] = useState<number>(1); // State to hold the last ID of the fetched clients
-  const [totalPages, setTotalPages] = useState<number>(1); // State to hold the last ID of the fetched clients
-  const [pageLoading, setPageLoading] = useState(true);
-  const [trainerDetails, setTrainerDetails] = useState(null);
-  const [search, setSearch] = useState("");
-  const [showRightModal, setShowRightModal] = useState(false);
-  const { countDoc, trainers, reloadData } = useGlobalContext();
-  const [tableSearchQuery, setTableSearchQuery] = useState("");
-
-  useEffect(() => {
-    const fetchTrainerDetails = async () => {
-      const details = await fetchUserDetails();
-      setTrainerDetails(details);
-=======
 import { useRouter } from "next/navigation";
 import { QueryClient, QueryClientProvider } from "@tanstack/react-query";
 import Image from "next/image";
 import { ColumnDef, ColumnSort, SortingState } from "@tanstack/react-table";
 import ScrollTable from "@/components/InfiniteScrollTable/ScrollTable";
+import TableActions from "@/components/InfiniteScrollTable/TableActions";
 
 const CoachingTeam = () => {
     const { myDetails: trainerDetails } = useGlobalContext();
@@ -163,125 +145,34 @@
                 </div>
             </RightModal>
         );
->>>>>>> ef2cee99
     };
-    fetchTrainerDetails();
-  }, []);
 
-<<<<<<< HEAD
-  useEffect(() => {
-    if (trainers) {
-      const filteredTrainers = trainers.filter(
-        (trainer) =>
-          trainer.name.toLowerCase().includes(search.toLowerCase()) ||
-          trainer.jobTitle.toLowerCase().includes(search.toLowerCase()) ||
-          trainer.email?.toLowerCase().includes(search.toLowerCase()) ||
-          trainer.phone?.toLowerCase().includes(search.toLowerCase())
-      );
-
-      setTotalPages(Math.ceil(filteredTrainers.length / LIMIT));
-      const startIndex = (pageNo - 1) * LIMIT;
-      const endIndex = startIndex + LIMIT;
-      setAllTrainers(filteredTrainers.slice(startIndex, endIndex));
-=======
     if (!trainerDetails) {
         return null;
->>>>>>> ef2cee99
     }
-  }, [trainers, pageNo, search]);
 
-  const rightModal = () => {
     return (
-      <RightModal
-        formTitle="Add Trainer / Admin"
-        isVisible={showRightModal}
-        hideModal={() => {
-          setShowRightModal(false);
-        }}
-      >
-        <div className="w-full">
-          <RegisterTrainerForm fetchData={reloadData} />
-        </div>
-      </RightModal>
-    );
-  };
-
-  if (trainers.length === 0) {
-    return (
-<<<<<<< HEAD
-      <UserSkeleton
-        button_text="Add Trainer"
-        pageTitle="Coaching Team"
-        buttons={totalPages}
-        active_page={pageNo}
-        searchLoadingText="Search trainer by name, email, phone or title"
-        tableHeaders={["", "Name", "Title", "Email", "Phone"]}
-      />
-    );
-  }
-
-  return (
-    <main className="flex flex-col bg-transparent text-black">
-      <div className="w-full flex flex-col gap-4">
-        {/* <Searchbar
-                    search={search}
-                    setSearch={setSearch}
-                    placeholder="Search trainer by name, email, phone or title"
-                /> */}
-
-        <div className="w-full flex flex-row items-center justify-between py-2 border-b-[1px] border-gray-200">
-          <h1 className="text-xl font-bold text-black leading-tight">
-            Coaching Team
-          </h1>
-          {trainerDetails?.team.name === "Admins" && (
-            <TableActions
-              tableSearchQuery={tableSearchQuery}
-              setTableSearchQuery={setTableSearchQuery}
-              onClickNewButton={() => {
-                setShowRightModal(true);
-              }}
-            />
-          )}
-        </div>
-        {/* <pre>{JSON.stringify(trainerDetails)}</pre> */}
-        <div className="w-full overflow-x-auto">
-          <TrainerTable search={search} trainers={allTrainers} />
-        </div>
-
-        <Pagination
-          totalPages={totalPages}
-          pageNo={pageNo}
-          handlePageChange={(page: number) => {
-            setPageNo(page);
-          }}
-        />
-        {rightModal()}
-      </div>
-    </main>
-  );
-=======
         <main className="flex flex-col bg-gray-100 text-black">
             <div className="w-full flex flex-col gap-4">
-                <div className="w-full flex flex-row items-center justify-between">
-                    <h1 className="text-xl font-bold text-black ml-2 leading-tight">
+                <div className="w-full flex flex-row items-center justify-between py-2 border-b-[1px] border-gray-200">
+                    <h1 className="text-xl font-bold text-black leading-tight">
                         Coaching Team
                     </h1>
                     {trainerDetails?.team.name === "Admins" && (
-                        <button
-                            onClick={() => {
+                        <TableActions
+                            tableSearchQuery={globalFilter}
+                            setTableSearchQuery={setGlobalFilter}
+                            onClickNewButton={() => {
                                 setShowRightModal(true);
                             }}
-                            className="bg-primary text-white py-2 px-4 rounded-md"
-                        >
-                            + Add Trainer
-                        </button>
+                        />
                     )}
                 </div>
-                <Searchbar
+                {/* <Searchbar
                     search={globalFilter}
                     setSearch={setGlobalFilter}
                     placeholder="Search"
-                />
+                /> */}
                 <div>
                     <QueryClientProvider client={queryClient}>
                         <ScrollTable
@@ -299,7 +190,6 @@
             </div>
         </main>
     );
->>>>>>> ef2cee99
 };
 
 export default CoachingTeam;