"use client";
import AddUserForm from "@/components/forms/add-user-form";
import ScrollTable from "@/components/InfiniteScrollTable/ScrollTable";
import ScrollTableSkeleton from "@/components/pageSkeletons/scrollTableSkeleton";
import RightModal from "@/components/pure-components/RightModal";
import Searchbar from "@/components/pure-components/Searchbar";
import { API_BASE_URL, defaultProfileURL } from "@/configs/constants";
import { useGlobalContext } from "@/context/GlobalContextProvider";
<<<<<<< HEAD
import { LIMIT } from "@/configs/constants";
import Pagination from "@/components/pure-components/Pagination";
import UserSkeleton from "@/components/pageSkeletons/userSkeleton";
import { getCurrentUser } from "@/server_functions/auth";
import { API_BASE_URL } from "@/configs/constants";
import TableActions from "@/components/InfiniteScrollTable/TableActions";

export default function AllClients() {
  const [clients, setClients] = useState<Client[]>([]); // State to hold the clients data
  const [lastId, setLastId] = useState<number>(1); // State to hold the last ID of the fetched clients
  const [totalPages, setTotalPages] = useState<number>(1); // State to hold the last ID of the fetched clients
  const [isFetching, setIsFetching] = useState(false); // State to track if a fetch is in progress
  const [tableSearchQuery, setTableSearchQuery] = useState(""); // State to hold the table search query

  const [search, setSearch] = useState("");
  const [pageLoading, setPageLoading] = useState(true);
  const [showRightModal, setShowRightModal] = useState(false);
  const { countDoc, users, reloadData } = useGlobalContext();

  useEffect(() => {
    const fetchData = async () => {
      if (users) {
        const current_user = await getCurrentUser();
        const myClients = users.filter(
          (user) =>
            user.trainer_id === current_user?.$id &&
            (user.name.toLowerCase().includes(search.toLowerCase()) ||
              user.email?.toLowerCase().includes(search.toLowerCase()) ||
              user.phone?.toLowerCase().includes(search.toLowerCase()))
=======
import { QueryClient, QueryClientProvider } from "@tanstack/react-query";
import { ColumnDef, ColumnSort, SortingState } from "@tanstack/react-table";
import axios from "axios";
import Image from "next/image";
import { useRouter } from "next/navigation";
import React, { useMemo, useState } from "react";

const Page = () => {
    const { myDetails } = useGlobalContext();
    const [modified, setModified] = useState(true);
    const [added, setAdded] = useState(true);
    const [showRightModal, setShowRightModal] = useState(false);
    const [globalFilter, setGlobalFilter] = useState("");
    const router = useRouter();
    const queryClient = new QueryClient();

    const handleRowClick = (client) => {
        // Implement the action you want to execute on double-click
        console.log("Client clicked:", client);
        // For example, you can redirect to the client details page
        // window.location.href = `client/${client.uid}`;
        router.push(`client/${client.uid}`);
    };

    const columns = useMemo<ColumnDef<UserTemplate>[]>(
        () => [
            {
                accessorKey: "imageUrl",
                header: "",
                cell: (info) => (
                    <div className="w-10 h-10 flex items-center justify-center">
                        <Image
                            src={
                                info.getValue() &&
                                String(info.getValue()).trim() !== ""
                                    ? String(info.getValue())
                                    : defaultProfileURL
                            } // Provide a default placeholder
                            width={32}
                            height={32}
                            alt={`Image of ${info.row.original.name}`}
                            className="rounded-full"
                        />
                    </div>
                ),
                size: 50,
                enableSorting: false,
            },
            {
                header: "Name",
                accessorKey: "name",
                cell: (info) => (
                    <div
                        className="whitespace-nowrap cursor-pointer text-sm font-semibold underline"
                        onClick={() => handleRowClick(info.row.original)}
                    >
                        {info.getValue() as String}
                    </div>
                ),
                size: 200,
            },
            {
                header: "Email",
                accessorKey: "email",
                size: 250,
            },
            {
                header: "Phone",
                accessorKey: "phone",
                size: 150,
            },
            {
                header: "Trainer",
                accessorKey: "trainer_name",
                size: 250,
                enableSorting: false,
            },
            // {
            //     header: "Status",
            //     accessorKey: "status",
            // },
        ],
        []
    );

    async function fetchUsers(
        start: number,
        size: number,
        sorting: SortingState
    ) {
        const pageNo = start / size + 1;

        const url = new URL(`${API_BASE_URL}/mvmt/v1/trainer/clients`);

        url.searchParams.set("limit", size.toString());
        url.searchParams.set("tid", myDetails?.$id);
        url.searchParams.set("pageNo", pageNo.toString());

        if (sorting.length) {
            const sort = sorting[0] as ColumnSort;
            const { id, desc } = sort;
            url.searchParams.set("sort_by", id);
            url.searchParams.set("sort_order", desc ? "desc" : "asc");
        }

        if (globalFilter) {
            url.searchParams.set("search_query", globalFilter);
        }

        const response = await axios.get(url.toString(), {
            withCredentials: true,
        });

        const { data, total } = response.data;

        console.log(data.length);
        console.log(total);
        return {
            data: data,
            meta: {
                totalRowCount: total,
            },
        };
    }

    const rightModal = () => {
        return (
            <RightModal
                formTitle="Add User"
                isVisible={showRightModal}
                hideModal={() => {
                    setShowRightModal(false);
                }}
            >
                <AddUserForm
                    fetchData={() => {
                        setAdded((prevAdded) => !prevAdded);
                    }}
                    trainerId={myDetails?.$id}
                />
            </RightModal>
>>>>>>> ef2cee99
        );

        setTotalPages(Math.ceil(myClients.length / LIMIT));
        const startIndex = (lastId - 1) * LIMIT;
        const endIndex = startIndex + LIMIT;
        setClients(myClients.slice(startIndex, endIndex));
      }
    };
    fetchData();
  }, [users, lastId, search]);

<<<<<<< HEAD
  const rightModal = () => {
    return (
      <RightModal
        formTitle="Add User"
        isVisible={showRightModal}
        hideModal={() => {
          setShowRightModal(false);
        }}
      >
        <AddUserForm fetchData={reloadData} />
      </RightModal>
    );
  };
=======
    if (!myDetails) {
        return (
            <ScrollTableSkeleton columnCount={columns.length} rowCount={10} />
        );
    }
>>>>>>> ef2cee99

  if (users.length === 0)
    return (
<<<<<<< HEAD
      <UserSkeleton
        button_text="Add User"
        pageTitle="My Clients"
        buttons={totalPages}
        active_page={lastId}
      />
    );

  return (
    <main className="flex flex-col bg-transparent text-black">
      <div className="w-full flex flex-col gap-4">
        <div className="w-full flex flex-row items-center justify-between py-2 border-b-[1px] border-gray-200">
          <h1 className="text-xl font-bold text-black leading-tight">
            My Clients
          </h1>
          <TableActions
            onClickNewButton={() => {
              setShowRightModal(true);
            }}
            setTableSearchQuery={setTableSearchQuery}
            tableSearchQuery={tableSearchQuery}
          />
        </div>

        <div className="w-full overflow-x-auto">
          <UsersTable clients={clients} search={search} />
        </div>

        <Pagination
          totalPages={totalPages}
          pageNo={lastId}
          handlePageChange={(page: number) => {
            setLastId(page);
          }}
        />
        {rightModal()}
      </div>
    </main>
  );
}
=======
        <main className="flex flex-col bg-gray-100 text-black">
            <div className="w-full flex flex-col gap-4">
                <div className="w-full flex flex-row items-center justify-between">
                    <span className="text-lg font-bold ml-4">All Users</span>

                    <button
                        onClick={() => {
                            setShowRightModal(true);
                        }}
                        className="bg-primary text-white py-2 px-4 rounded-md"
                    >
                        + Add User
                    </button>
                </div>
                <Searchbar
                    search={globalFilter}
                    setSearch={setGlobalFilter}
                    placeholder="Search"
                />
                <div>
                    <QueryClientProvider client={queryClient}>
                        <ScrollTable
                            queryKey="allUsers"
                            columns={columns}
                            fetchData={fetchUsers}
                            dataAdded={added}
                            dataModified={modified}
                            globalFilter={globalFilter}
                            setGlobalFilter={setGlobalFilter}
                        />
                    </QueryClientProvider>
                </div>
                {rightModal()}
            </div>
        </main>
    );
};

export default Page;
>>>>>>> ef2cee99
<|MERGE_RESOLUTION|>--- conflicted
+++ resolved
@@ -1,42 +1,12 @@
 "use client";
 import AddUserForm from "@/components/forms/add-user-form";
 import ScrollTable from "@/components/InfiniteScrollTable/ScrollTable";
+import TableActions from "@/components/InfiniteScrollTable/TableActions";
 import ScrollTableSkeleton from "@/components/pageSkeletons/scrollTableSkeleton";
 import RightModal from "@/components/pure-components/RightModal";
 import Searchbar from "@/components/pure-components/Searchbar";
 import { API_BASE_URL, defaultProfileURL } from "@/configs/constants";
 import { useGlobalContext } from "@/context/GlobalContextProvider";
-<<<<<<< HEAD
-import { LIMIT } from "@/configs/constants";
-import Pagination from "@/components/pure-components/Pagination";
-import UserSkeleton from "@/components/pageSkeletons/userSkeleton";
-import { getCurrentUser } from "@/server_functions/auth";
-import { API_BASE_URL } from "@/configs/constants";
-import TableActions from "@/components/InfiniteScrollTable/TableActions";
-
-export default function AllClients() {
-  const [clients, setClients] = useState<Client[]>([]); // State to hold the clients data
-  const [lastId, setLastId] = useState<number>(1); // State to hold the last ID of the fetched clients
-  const [totalPages, setTotalPages] = useState<number>(1); // State to hold the last ID of the fetched clients
-  const [isFetching, setIsFetching] = useState(false); // State to track if a fetch is in progress
-  const [tableSearchQuery, setTableSearchQuery] = useState(""); // State to hold the table search query
-
-  const [search, setSearch] = useState("");
-  const [pageLoading, setPageLoading] = useState(true);
-  const [showRightModal, setShowRightModal] = useState(false);
-  const { countDoc, users, reloadData } = useGlobalContext();
-
-  useEffect(() => {
-    const fetchData = async () => {
-      if (users) {
-        const current_user = await getCurrentUser();
-        const myClients = users.filter(
-          (user) =>
-            user.trainer_id === current_user?.$id &&
-            (user.name.toLowerCase().includes(search.toLowerCase()) ||
-              user.email?.toLowerCase().includes(search.toLowerCase()) ||
-              user.phone?.toLowerCase().includes(search.toLowerCase()))
-=======
 import { QueryClient, QueryClientProvider } from "@tanstack/react-query";
 import { ColumnDef, ColumnSort, SortingState } from "@tanstack/react-table";
 import axios from "axios";
@@ -178,103 +148,35 @@
                     trainerId={myDetails?.$id}
                 />
             </RightModal>
->>>>>>> ef2cee99
         );
+    };
 
-        setTotalPages(Math.ceil(myClients.length / LIMIT));
-        const startIndex = (lastId - 1) * LIMIT;
-        const endIndex = startIndex + LIMIT;
-        setClients(myClients.slice(startIndex, endIndex));
-      }
-    };
-    fetchData();
-  }, [users, lastId, search]);
-
-<<<<<<< HEAD
-  const rightModal = () => {
-    return (
-      <RightModal
-        formTitle="Add User"
-        isVisible={showRightModal}
-        hideModal={() => {
-          setShowRightModal(false);
-        }}
-      >
-        <AddUserForm fetchData={reloadData} />
-      </RightModal>
-    );
-  };
-=======
     if (!myDetails) {
         return (
             <ScrollTableSkeleton columnCount={columns.length} rowCount={10} />
         );
     }
->>>>>>> ef2cee99
 
-  if (users.length === 0)
     return (
-<<<<<<< HEAD
-      <UserSkeleton
-        button_text="Add User"
-        pageTitle="My Clients"
-        buttons={totalPages}
-        active_page={lastId}
-      />
-    );
-
-  return (
-    <main className="flex flex-col bg-transparent text-black">
-      <div className="w-full flex flex-col gap-4">
-        <div className="w-full flex flex-row items-center justify-between py-2 border-b-[1px] border-gray-200">
-          <h1 className="text-xl font-bold text-black leading-tight">
-            My Clients
-          </h1>
-          <TableActions
-            onClickNewButton={() => {
-              setShowRightModal(true);
-            }}
-            setTableSearchQuery={setTableSearchQuery}
-            tableSearchQuery={tableSearchQuery}
-          />
-        </div>
-
-        <div className="w-full overflow-x-auto">
-          <UsersTable clients={clients} search={search} />
-        </div>
-
-        <Pagination
-          totalPages={totalPages}
-          pageNo={lastId}
-          handlePageChange={(page: number) => {
-            setLastId(page);
-          }}
-        />
-        {rightModal()}
-      </div>
-    </main>
-  );
-}
-=======
         <main className="flex flex-col bg-gray-100 text-black">
             <div className="w-full flex flex-col gap-4">
-                <div className="w-full flex flex-row items-center justify-between">
-                    <span className="text-lg font-bold ml-4">All Users</span>
-
-                    <button
-                        onClick={() => {
+                <div className="w-full flex flex-row items-center justify-between py-2 border-b-[1px] border-gray-200">
+                    <h1 className="text-xl font-bold text-black leading-tight">
+                        My Clients
+                    </h1>
+                    <TableActions
+                        onClickNewButton={() => {
                             setShowRightModal(true);
                         }}
-                        className="bg-primary text-white py-2 px-4 rounded-md"
-                    >
-                        + Add User
-                    </button>
+                        setTableSearchQuery={setGlobalFilter}
+                        tableSearchQuery={globalFilter}
+                    />
                 </div>
-                <Searchbar
+                {/* <Searchbar
                     search={globalFilter}
                     setSearch={setGlobalFilter}
                     placeholder="Search"
-                />
+                /> */}
                 <div>
                     <QueryClientProvider client={queryClient}>
                         <ScrollTable
@@ -294,5 +196,4 @@
     );
 };
 
-export default Page;
->>>>>>> ef2cee99
+export default Page;