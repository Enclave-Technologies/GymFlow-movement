--- conflicted
+++ resolved
@@ -15,123 +15,11 @@
 import TableActions from "@/components/InfiniteScrollTable/TableActions";
 
 export default function AllClients() {
-<<<<<<< HEAD
-  const [modified, setModified] = useState(true);
-  const [added, setAdded] = useState(true);
-  const [showRightModal, setShowRightModal] = useState(false);
-  const [globalFilter, setGlobalFilter] = useState("");
-  const [tableSearchQuery, setTableSearchQuery] = useState("");
-
-  const router = useRouter();
-
-  // Separate useEffect hook for fetching user details
-
-  const queryClient = new QueryClient();
-
-  const handleRowClick = (client) => {
-    // Implement the action you want to execute on double-click
-    console.log("Client clicked:", client);
-    // For example, you can redirect to the client details page
-    // window.location.href = `client/${client.uid}`;
-    router.push(`client/${client.uid}`);
-  };
-
-  const columns = useMemo<ColumnDef<UserTemplate>[]>(
-    () => [
-      {
-        accessorKey: "imageUrl",
-        header: "",
-        cell: (info) => (
-          <div className="w-10 h-10 flex items-center justify-center">
-            <Image
-              src={
-                info.getValue() && String(info.getValue()).trim() !== ""
-                  ? String(info.getValue())
-                  : defaultProfileURL
-              } // Provide a default placeholder
-              width={24}
-              height={24}
-              alt={`Image of ${info.row.original.name}`}
-              className="rounded-full"
-            />
-          </div>
-        ),
-        size: 50,
-        enableSorting: false,
-      },
-      {
-        icon: <TiSortAlphabetically />,
-        header: "Name",
-        accessorKey: "name",
-        cell: (info) => (
-          <div
-            className="whitespace-nowrap cursor-pointer text-sm font-semibold underline"
-            onClick={() => handleRowClick(info.row.original)}
-          >
-            {info.getValue() as String}
-          </div>
-        ),
-        size: 200,
-      },
-      {
-        icon: <MdOutlineMail />,
-        header: "Email",
-        accessorKey: "email",
-        size: 250,
-      },
-      {
-        icon: <MdOutlinePhone />,
-        header: "Phone",
-        accessorKey: "phone",
-        size: 150,
-      },
-      {
-        icon: <MdOutlinePerson />,
-        header: "Trainer",
-        accessorKey: "trainer_name",
-        size: 250,
-        enableSorting: false,
-      },
-      // {
-      //     header: "Status",
-      //     accessorKey: "status",
-      // },
-    ],
-    []
-  );
-
-  async function fetchUsers(
-    start: number,
-    size: number,
-    sorting: SortingState
-  ) {
-    let response: any;
-    const pageNo = start / size + 1;
-    if (sorting.length) {
-      const sort = sorting[0] as ColumnSort;
-      const { id, desc } = sort as {
-        id: keyof UserTemplate;
-        desc: boolean;
-      };
-      const order = desc ? "desc" : "asc";
-      response = await axios.get(
-        `${API_BASE_URL}/mvmt/v1/trainer/clients?limit=${size}&pageNo=${pageNo}&sort_by=${id}&sort_order=${order}`,
-        {
-          withCredentials: true,
-        }
-      );
-    } else {
-      response = await axios.get(
-        `${API_BASE_URL}/mvmt/v1/trainer/clients?limit=${size}&pageNo=${pageNo}`,
-        {
-          withCredentials: true,
-        }
-      );
-=======
     const [modified, setModified] = useState(true);
     const [added, setAdded] = useState(true);
     const [showRightModal, setShowRightModal] = useState(false);
     const [globalFilter, setGlobalFilter] = useState("");
+    const [tableSearchQuery, setTableSearchQuery] = useState("");
 
     const router = useRouter();
 
@@ -161,8 +49,8 @@
                                     ? String(info.getValue())
                                     : defaultProfileURL
                             } // Provide a default placeholder
-                            width={32}
-                            height={32}
+                            width={24}
+                            height={24}
                             alt={`Image of ${info.row.original.name}`}
                             className="rounded-full"
                         />
@@ -172,6 +60,7 @@
                 enableSorting: false,
             },
             {
+                icon: <TiSortAlphabetically />,
                 header: "Name",
                 accessorKey: "name",
                 cell: (info) => (
@@ -185,16 +74,19 @@
                 size: 200,
             },
             {
+                icon: <MdOutlineMail />,
                 header: "Email",
                 accessorKey: "email",
                 size: 250,
             },
             {
+                icon: <MdOutlinePhone />,
                 header: "Phone",
                 accessorKey: "phone",
                 size: 150,
             },
             {
+                icon: <MdOutlinePerson />,
                 header: "Trainer",
                 accessorKey: "trainer_name",
                 size: 250,
@@ -266,67 +158,54 @@
                 totalRowCount: total,
             },
         };
->>>>>>> ef2cee99
     }
 
-    const { data, total } = response.data;
-
-    console.log(data.length);
-    console.log(total);
-    return {
-      data: data,
-      meta: {
-        totalRowCount: total,
-      },
+    const rightModal = () => {
+        return (
+            <RightModal
+                formTitle="Add User"
+                isVisible={showRightModal}
+                hideModal={() => {
+                    setShowRightModal(false);
+                }}
+            >
+                <AddUserForm
+                    fetchData={() => {
+                        setAdded((prevAdded) => !prevAdded);
+                    }}
+                />
+            </RightModal>
+        );
     };
-  }
-
-  const rightModal = () => {
+
     return (
-      <RightModal
-        formTitle="Add User"
-        isVisible={showRightModal}
-        hideModal={() => {
-          setShowRightModal(false);
-        }}
-      >
-        <AddUserForm
-          fetchData={() => {
-            setAdded((prevAdded) => !prevAdded);
-          }}
-        />
-      </RightModal>
+        <main className="flex flex-col bg-transparent text-black">
+            <div className="w-full flex flex-col gap-4">
+                <div className="w-full flex flex-row items-center justify-between py-2 border-b-[1px] border-gray-200">
+                    <span className="text-xl font-bold">All Users</span>
+                    <TableActions
+                        onClickNewButton={() => {
+                            setShowRightModal(true);
+                        }}
+                        tableSearchQuery={tableSearchQuery}
+                        setTableSearchQuery={setTableSearchQuery}
+                    />
+                </div>
+                <div>
+                    <QueryClientProvider client={queryClient}>
+                        <ScrollTable
+                            queryKey="allUsers"
+                            columns={columns}
+                            fetchData={fetchUsers}
+                            dataAdded={added}
+                            dataModified={modified}
+                            globalFilter={tableSearchQuery}
+                            setGlobalFilter={setTableSearchQuery}
+                        />
+                    </QueryClientProvider>
+                </div>
+                {rightModal()}
+            </div>
+        </main>
     );
-  };
-
-  return (
-    <main className="flex flex-col bg-transparent text-black">
-      <div className="w-full flex flex-col gap-4">
-        <div className="w-full flex flex-row items-center justify-between py-2 border-b-[1px] border-gray-200">
-          <span className="text-xl font-bold">All Users</span>
-          <TableActions
-            onClickNewButton={() => {
-              setShowRightModal(true);
-            }}
-            tableSearchQuery={tableSearchQuery}
-            setTableSearchQuery={setTableSearchQuery}
-          />
-        </div>
-        <div>
-          <QueryClientProvider client={queryClient}>
-            <ScrollTable
-              queryKey="allUsers"
-              columns={columns}
-              fetchData={fetchUsers}
-              dataAdded={added}
-              dataModified={modified}
-              globalFilter={tableSearchQuery}
-              setGlobalFilter={setTableSearchQuery}
-            />
-          </QueryClientProvider>
-        </div>
-        {rightModal()}
-      </div>
-    </main>
-  );
 }