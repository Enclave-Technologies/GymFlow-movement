"use server";

// Import necessary modules and functions
import { cookies } from "next/headers";
import {
    createAdminClient,
    createSessionClient,
} from "@/configs/appwriteConfig";

import { AppwriteException, ID } from "node-appwrite";
import { redirect } from "next/navigation";
import { SESSION_COOKIE_NAME } from "@/configs/constants";
import {
    RegisterFormSchema,
    LoginFormSchema,
    ClientFormSchema,
    exerciseSchema,
} from "@/server_functions/formSchemas";
import { Query } from "appwrite";

export async function register(state, formData) {
    // 1. Validate fields
    const validatedResult = RegisterFormSchema.safeParse({
        firstName: formData.get("firstName"),
        lastName: formData.get("lastName"),
        phone: formData.get("phone"),
        email: formData.get("email"),
        jobTitle: formData.get("jobTitle"),
        role: formData.get("role"),
        gender: formData.get("gender"),
    });

    if (!validatedResult.success) {
        // Handle validation errors
        const errors = validatedResult.error.formErrors.fieldErrors;
        return { success: false, errors };
    }

    console.log(validatedResult.data);
    const { firstName, lastName, phone, email, jobTitle, role, gender } =
        validatedResult.data;

    // 2. Try creating with details
    const { account, database, users, teams } = await createAdminClient();
    const uid = ID.unique();
    try {
        await account.create(
            uid,
            email,
            "password",
            `${firstName} ${lastName}`
        );
        // console.log("Create acc");
    } catch (error) {
        if (
            error instanceof AppwriteException &&
            error.code === 409 &&
            error.type === "user_already_exists"
        ) {
            return {
                success: false,
                errors: { email: ["Email already exists, please login"] },
            };
        }
    }

    // 3. If successful in creating team association
    try {
        const teamList = await teams.list();
        for (const team of teamList.teams) {
            if (team.name.toLowerCase().includes(role)) {
                await teams.createMembership(team.$id, [], email, uid);
                // console.log("Team match");
            }
        }
        // console.log(teamList);
    } catch (error) {
        console.error(error);
        users.delete(uid);

        return {
            success: false,
            errors: { email: ["An error occurred. Please try again."] },
        };
    }

    // 4. If that is successful, create the trainer object
    try {
        await database.createDocument(
            process.env.NEXT_PUBLIC_DATABASE_ID,
            process.env.NEXT_PUBLIC_COLLECTION_TRAINERS,
            uid,
            {
                auth_id: uid,
                firstName: firstName,
                lastName: lastName,
                jobTitle: jobTitle,
                phone: phone,
                email: email,
                gender: gender,
            }
        );

        await database.createDocument(
            process.env.NEXT_PUBLIC_DATABASE_ID,
            process.env.NEXT_PUBLIC_COLLECTION_USERS,
            uid,
            {
                auth_id: uid,
                firstName,
                lastName,
                email,
                phone,
                trainer_id: uid,
                imageUrl: null,
                gender: gender,
            }
        );

        await database.createDocument(
            process.env.NEXT_PUBLIC_DATABASE_ID,
            process.env.NEXT_PUBLIC_COLLECTION_USERS,
            uid,
            {
                auth_id: uid,
                firstName,
                lastName,
                email,
                phone,
                trainer_id: uid,
                imageUrl: null,
            }
        );
    } catch (error) {
        console.log(error);
        users.delete(uid);
        return {
            success: false,
            errors: {
                email: [error.message],
            },
        };
    }

    // reset the form
    // Reset the form fields

    return {
        success: true,
        errors: {},
        message: `Trainer ${firstName} added successfully to both trainer list and client list!`,
    };
}

export async function registerClient(state, formData) {
    // 1. Validate fields
    const validatedResult = ClientFormSchema.safeParse({
        firstName: formData.get("firstName"),
        lastName: formData.get("lastName"),
        phone: formData.get("phone"),
        email: formData.get("email"),
        trainerId: formData.get("trainerId"),
        gender: formData.get("gender"),
    });
    if (!validatedResult.success) {
        // Handle validation errors
        const errors = validatedResult.error.formErrors.fieldErrors;
        return { success: false, errors };
    }

    console.log(validatedResult.data);
    const { firstName, lastName, phone, email, trainerId, gender } =
        validatedResult.data;

    // 2. Try creating with details
    const { account, database, users, teams } = await createAdminClient();
    const uid = ID.unique();
    try {
        await account.create(
            uid,
            email,
            "password",
            `${firstName} ${lastName}`
        );
        // console.log("Create acc");
    } catch (error) {
        if (
            error instanceof AppwriteException &&
            error.code === 409 &&
            error.type === "user_already_exists"
        ) {
            // Check if user is already a trainer, then just add them to the user list.
            // get user_doc from users table
            const user_doc = await database.listDocuments(
                process.env.NEXT_PUBLIC_DATABASE_ID,
                process.env.NEXT_PUBLIC_COLLECTION_USERS,
                [Query.equal("email", [email])]
            );

            // Get auth doc from auth table
            const auth_doc = await users.list([Query.equal("email", [email])]);

            // Get trainer doc from trainers table
            let trainer_doc = null;
            if (auth_doc.total === 1) {
                try {
                    trainer_doc = await database.getDocument(
                        process.env.NEXT_PUBLIC_DATABASE_ID,
                        process.env.NEXT_PUBLIC_COLLECTION_TRAINERS,
                        auth_doc.users[0].$id
                    );
                } catch (error) {
                    trainer_doc = null;
                }
            }

            // Now check, if trainer_doc and user_doc.total === 0
            // If yes, create user doc, send sucess
            // else raise email is registered error
            if (trainer_doc && user_doc.total === 0) {
                await database.createDocument(
                    process.env.NEXT_PUBLIC_DATABASE_ID,
                    process.env.NEXT_PUBLIC_COLLECTION_USERS,
                    trainer_doc.$id,
                    {
                        auth_id: trainer_doc.$id,
                        firstName,
                        lastName,
                        email,
                        phone,
                        trainer_id: trainerId,
                        imageUrl: null,
                        gender: gender,
                    }
                );
                return {
                    success: true,
                    errors: {},
                    message: `User ${firstName} added successfully!`,
                };
            }

            return {
                success: false,
                errors: { email: ["Email already exists, please login"] },
            };
        }
    }

    // 3. If successful in creating team association
    try {
        const teamList = await teams.list();
        for (const team of teamList.teams) {
            if (team.name.toLowerCase().includes("client")) {
                await teams.createMembership(team.$id, [], email, uid);
                // console.log("Team match");
            }
        }
        // console.log(teamList);
    } catch (error) {
        console.error(error);
        users.delete(uid);

        return {
            success: false,
            errors: { email: ["An error occurred. Please try again."] },
        };
    }

    // 4. If that is successful, create the trainer object
    try {
        await database.createDocument(
            process.env.NEXT_PUBLIC_DATABASE_ID,
            process.env.NEXT_PUBLIC_COLLECTION_USERS,
            uid,
            {
                auth_id: uid,
                firstName,
                lastName,
                email,
                phone,
                trainer_id: trainerId,
                gender: gender,
            }
        );
    } catch (error) {
        console.log(error);
        users.delete(uid);
        return {
            success: false,
            errors: {
                email: [error.message],
            },
        };
    }

    return {
        success: true,
        errors: {},
        message: `User ${firstName} added successfully!`,
    };
}

export async function login(state, formData) {
    console.log("1. LOGIN");
    // 1. Validate fields
    const validatedResult = LoginFormSchema.safeParse({
        email: formData.get("email"),
        password: formData.get("password"),
    });

    if (!validatedResult.success) {
        // Handle validation errors
        const errors = validatedResult.error.formErrors.fieldErrors;
        return { success: false, errors };
    }
    const { email, password } = validatedResult.data;
    console.log("2. LOGIN");
    // 2. Try logging in
    const { account } = await createAdminClient();
    try {
        const session = await account.createEmailPasswordSession(
            email,
            password
        );

        const { account: sessAccount, teams: sessTeam } =
            await createSessionClient(session.secret);
        const team = await sessTeam.list();
        if (team.total === 0 || team.teams[0].name === "Clients") {
            await sessAccount.deleteSession("current");
            return {
                success: false,
                errors: {
                    email: ["Please use the client App to login."],
                    password: [
                        "Invalid credentials. Please check the email and password.",
                    ],
                },
            };
        }
        const acc = await sessAccount.get();
        console.log("================");
        const sessionData = {
            session: session.secret,
            $id: acc.$id,
            // role: "admin",
            email: acc.email,
            name: acc.name,
            team: team.teams[0].name,
        };

        console.log("================");

        cookies().set(SESSION_COOKIE_NAME, JSON.stringify(sessionData), {
            httpOnly: true,
            sameSite: "None",
            secure: true,
            expires: new Date(session.expire),
            path: "/",
            // domain: "enclave.live",
        });

        // Retrieve and log the cookie
        // const cookie = cookies().get(SESSION_COOKIE_NAME);
        // console.log("Cookie set:", cookie);

        console.log("3. LOGIN");
    } catch (error) {
        console.error(error);
        if (
            error instanceof AppwriteException &&
            error.code === 401 &&
            error.type === "user_invalid_credentials"
        ) {
            return {
                success: false,
                errors: {
                    email: [
                        "Invalid credentials. Please check the email and password.",
                    ],
                    password: [
                        "Invalid credentials. Please check the email and password.",
                    ],
                },
            };
        }
        // Handle other errors
        return {
            success: false,
            errors: {
                email: [
                    "An unexpected error occurred. Please try again later.",
                ],
                password: [
                    "An unexpected error occurred. Please try again later.",
                ],
            },
        };
    }

    redirect("/my-clients");
}

export async function logout() {
    try {
        const sessionCookie = JSON.parse(
            cookies().get(SESSION_COOKIE_NAME)?.value
        );
        if (sessionCookie) {
            const { account } = await createSessionClient(
                sessionCookie.session
            );
            await account.deleteSession("current");
        }

        // Delete the session cookie with correct attributes
        (await cookies()).delete({
            name: SESSION_COOKIE_NAME,
            httpOnly: true,
            sameSite: "None",
            secure: true,
            path: "/",
<<<<<<< HEAD
            //   domain: "enclave.live",
=======
            // domain: "enclave.live",
>>>>>>> d7acb914
        });

        console.log(`Cookie ${SESSION_COOKIE_NAME} deleted`);

        const cookie_recheck = cookies()?.get(SESSION_COOKIE_NAME)?.value;
        console.log("Rechecking if cookie still exists! ->", cookie_recheck);

        // Redirect to the login page
        redirect("/login");
    } catch (error) {
        console.log(error);

        // Handle errors by deleting the session cookie and redirecting
        cookies().delete({
            name: SESSION_COOKIE_NAME,
            httpOnly: true,
            sameSite: "None",
            secure: true,
            path: "/",
<<<<<<< HEAD
            //   domain: "enclave.live",
=======
            // domain: "enclave.live",
>>>>>>> d7acb914
        });

        console.log(`Cookie ${SESSION_COOKIE_NAME} deleted after error`);

        redirect("/login");
    }
}

export async function getCurrentUser() {
    if (!cookies().has(SESSION_COOKIE_NAME)) {
        return null;
    }
    try {
        const sessionCookie = JSON.parse(
            cookies().get(SESSION_COOKIE_NAME).value
        );
        const { account } = await createSessionClient(sessionCookie.session);
        return account.get();
    } catch (error) {
        console.log(error);
        return null;
    }

    return null;
}

export async function fetchUserDetails() {
    if (!cookies().has(SESSION_COOKIE_NAME)) {
        return null;
    }
    try {
        const sessionCookie = JSON.parse(
            cookies().get(SESSION_COOKIE_NAME).value
        );
        const {
            account,
            database,
            teams: sessTeam,
        } = await createSessionClient(sessionCookie.session);
        const accDetails = await account.get();
        const { teams } = await sessTeam.list();

        const fullDetails = await database.getDocument(
            process.env.NEXT_PUBLIC_DATABASE_ID,
            process.env.NEXT_PUBLIC_COLLECTION_TRAINERS,
            accDetails.$id
        );
        console.log(accDetails);
        console.log(teams[0]);
        console.log(fullDetails);

        const mergedObject = {
            ...accDetails,
            team: teams[0],
            ...fullDetails,
        };
        return mergedObject;
    } catch (error) {
        console.log(error);
        return null;
    }

    return null;
}

export async function resetPassword(state, formData) {
    try {
        const { account } = await createAdminClient();
        const email = formData.get("email");
        // TODO: Change the url
        const result = await account.createRecovery(
            email, // email
            "http://movement-admin.enclave.live/confirm-password" // url
        );

        console.log(result);
    } catch (error) {
        console.log(error);
        return null;
    }
}

export async function updatePassword(state, formData) {
    if (!cookies().has(SESSION_COOKIE_NAME)) {
        return null;
    }
    try {
        const { account } = await createAdminClient();
        const email = formData.get("email");
        // TODO: Change the url
        const result = await account.createRecovery(
            email, // email
            "http://127.0.0.1:3001/confirm-password" // url
        );

        console.log(result);
    } catch (error) {
        console.log(error);
        return null;
    }
}

export async function addWorkout(state, formData) {
    console.log("Form data:");
    for (const [key, value] of formData.entries()) {
        console.log(`${key}: ${value}`);
    }

    // 1. Validate fields
    const validatedResult = exerciseSchema.safeParse({
        Motion: formData.get("Motion"),
        targetArea: formData.get("targetArea"),
        fullName: formData.get("fullName"),
        shortName: formData.get("shortName"),
        authorization: formData.get("authorization"),
    });

    if (!validatedResult.success) {
        // Handle validation errors
        const errors = validatedResult.error.formErrors.fieldErrors;
        return { success: false, errors };
    }

    const { Motion, targetArea, fullName, shortName, authorization } =
        validatedResult.data;

    // // 2. Try creating with details
    try {
        const cookie = JSON.parse(cookies().get(SESSION_COOKIE_NAME)?.value);

        const { database } = await createSessionClient(cookie?.session);

        const uid = ID.unique();
        console.log(uid);
        const createdDoc = await database.createDocument(
            process.env.NEXT_PUBLIC_DATABASE_ID,
            process.env.NEXT_PUBLIC_COLLECTION_EXERCISES,
            uid,
            {
                motion: Motion,
                targetArea,
                fullName,
                shortName,
                approved: authorization === "Admins",
            }
        );
        console.log(createdDoc);
        console.log("Create acc");
    } catch (error) {
        // Log the error
        console.error("Error in addWorkout function:", error);

        // Handle different types of errors
        if (error instanceof AppwriteException) {
            return {
                success: false,
                errors: {
                    motion: [
                        `An error occurred while creating the exercise: ${error.response.message}`,
                    ],
                },
            };
        } else if (error instanceof TypeError) {
            return {
                success: false,
                errors: {
                    motion: ["Invalid data format. Please check your input."],
                },
            };
        } else if (error instanceof RangeError) {
            return {
                success: false,
                errors: {
                    motion: [
                        "One or more values are out of the acceptable range.",
                    ],
                },
            };
        } else {
            return {
                success: false,
                errors: {
                    motion: [
                        "An unexpected error occurred. Please try again later.",
                    ],
                },
            };
        }
    }

    return {
        success: true,
        errors: {},
        message: `Exercise ${formData.get("fullName")} added successfully!`,
    };
}<|MERGE_RESOLUTION|>--- conflicted
+++ resolved
@@ -421,11 +421,7 @@
             sameSite: "None",
             secure: true,
             path: "/",
-<<<<<<< HEAD
             //   domain: "enclave.live",
-=======
-            // domain: "enclave.live",
->>>>>>> d7acb914
         });
 
         console.log(`Cookie ${SESSION_COOKIE_NAME} deleted`);
@@ -445,11 +441,7 @@
             sameSite: "None",
             secure: true,
             path: "/",
-<<<<<<< HEAD
             //   domain: "enclave.live",
-=======
-            // domain: "enclave.live",
->>>>>>> d7acb914
         });
 
         console.log(`Cookie ${SESSION_COOKIE_NAME} deleted after error`);
