--- conflicted
+++ resolved
@@ -14,11 +14,7 @@
                     "conic-gradient(from 180deg at 50% 50%, var(--tw-gradient-stops))",
             },
             colors: {
-<<<<<<< HEAD
-                primary: "#006847",
-=======
                 primary: "#006747",
->>>>>>> c7be2e2b
                 white: "#FFFFFF",
                 black: "#000000",
                 gray: {
@@ -37,8 +33,6 @@
                     600: "#2563eb",
                     700: "#1d4ed8",
                 },
-<<<<<<< HEAD
-=======
 
                 green: {
                     500: "#006747",
@@ -47,7 +41,6 @@
                 gold: {
                     500: "#E8B650",
                 },
->>>>>>> c7be2e2b
             },
         },
     },
