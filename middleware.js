import { NextResponse } from "next/server";
import { getCurrentUser } from "@/server_functions/auth";
import { SESSION_COOKIE_NAME } from "./configs/constants";

const publicPaths = ["/login", "/register"];
<<<<<<< HEAD
const alwaysAccessiblePaths = [
    "/forgot-password",
    "/confirm-password",
    "/images",
];
=======
const alwaysAccessiblePaths = ["/forgot-password"];
>>>>>>> 764becc8

export async function middleware(request) {
    const { pathname } = request.nextUrl;

    try {
        const user = await getCurrentUser();

<<<<<<< HEAD
        console.log("Requested path:", pathname);
        console.log("Current user:", user);
=======
>>>>>>> 764becc8
        // Check if the path is always accessible
        if (alwaysAccessiblePaths.some((path) => pathname.startsWith(path))) {
            return NextResponse.next();
        }

        // Check if the path is public
        if (publicPaths.some((path) => pathname.startsWith(path))) {
            // If user is logged in and trying to access a public path, redirect to home
            if (user) {
                return NextResponse.redirect(new URL("/", request.url));
            }
            // If not logged in, allow access to public paths
            return NextResponse.next();
        }

        // For all other paths (protected routes)
        if (!user) {
            // If not logged in, redirect to login
            console.log("Redirecting to /login");
            request.cookies.delete({
                name: SESSION_COOKIE_NAME,
                httpOnly: true,
                sameSite: "None",
                secure: true,
                path: "/",
                domain: "enclave.live",
            });
            return NextResponse.redirect(new URL("/login", request.url));
        }

        // User is logged in and accessing a protected route
        return NextResponse.next();
    } catch (error) {
        if (error.type === "general_unauthorized_scope") {
            request.cookies.delete({
                name: SESSION_COOKIE_NAME,
                httpOnly: true,
                sameSite: "None",
                secure: true,
                path: "/",
<<<<<<< HEAD
                domain: "enclave.live",
=======
                domain: "enclave.live"
>>>>>>> 764becc8
            });
            return NextResponse.redirect(new URL("/login", request.url));
        } else {
            console.error("Middleware error:", error.type);
            // You might want to add some error handling here
            return NextResponse.next();
        }
    }
}

// Configuration object for the middleware
export const config = {
<<<<<<< HEAD
    matcher: ["/((?!_next/static|_next/image|favicon.ico|/public/.*).*)"],
=======
    matcher: ["/((?!api|_next/static|_next/image|favicon.ico).*)"],
>>>>>>> 764becc8
};<|MERGE_RESOLUTION|>--- conflicted
+++ resolved
@@ -3,15 +3,11 @@
 import { SESSION_COOKIE_NAME } from "./configs/constants";
 
 const publicPaths = ["/login", "/register"];
-<<<<<<< HEAD
 const alwaysAccessiblePaths = [
     "/forgot-password",
     "/confirm-password",
     "/images",
 ];
-=======
-const alwaysAccessiblePaths = ["/forgot-password"];
->>>>>>> 764becc8
 
 export async function middleware(request) {
     const { pathname } = request.nextUrl;
@@ -19,11 +15,6 @@
     try {
         const user = await getCurrentUser();
 
-<<<<<<< HEAD
-        console.log("Requested path:", pathname);
-        console.log("Current user:", user);
-=======
->>>>>>> 764becc8
         // Check if the path is always accessible
         if (alwaysAccessiblePaths.some((path) => pathname.startsWith(path))) {
             return NextResponse.next();
@@ -64,11 +55,7 @@
                 sameSite: "None",
                 secure: true,
                 path: "/",
-<<<<<<< HEAD
                 domain: "enclave.live",
-=======
-                domain: "enclave.live"
->>>>>>> 764becc8
             });
             return NextResponse.redirect(new URL("/login", request.url));
         } else {
@@ -81,9 +68,5 @@
 
 // Configuration object for the middleware
 export const config = {
-<<<<<<< HEAD
-    matcher: ["/((?!_next/static|_next/image|favicon.ico|/public/.*).*)"],
-=======
     matcher: ["/((?!api|_next/static|_next/image|favicon.ico).*)"],
->>>>>>> 764becc8
 };