import { NextResponse } from "next/server";
import { getCurrentUser } from "@/server_functions/auth";
import { SESSION_COOKIE_NAME } from "./configs/constants";

const publicPaths = ["/login", "/register"];
const alwaysAccessiblePaths = [
    "/forgot-password",
    "/confirm-password",
    "/images",
];

export async function middleware(request) {
    const { pathname } = request.nextUrl;

    try {
        const user = await getCurrentUser();

        // Check if the path is always accessible
        if (alwaysAccessiblePaths.some((path) => pathname.startsWith(path))) {
            return NextResponse.next();
        }

        // Check if the path is public
        if (publicPaths.some((path) => pathname.startsWith(path))) {
            // If user is logged in and trying to access a public path, redirect to home
            if (user) {
                return NextResponse.redirect(new URL("/", request.url));
            }
            // If not logged in, allow access to public paths
            return NextResponse.next();
        }

        // For all other paths (protected routes)
        if (!user) {
            // If not logged in, redirect to login
            console.log("Redirecting to /login");
            request.cookies.delete({
                name: SESSION_COOKIE_NAME,
                httpOnly: true,
                sameSite: "None",
                secure: true,
                path: "/",
                domain: "enclave.live",
            });
            return NextResponse.redirect(new URL("/login", request.url));
        }

        // User is logged in and accessing a protected route
        return NextResponse.next();
    } catch (error) {
        if (error.type === "general_unauthorized_scope") {
            request.cookies.delete({
                name: SESSION_COOKIE_NAME,
                httpOnly: true,
                sameSite: "None",
                secure: true,
                path: "/",
<<<<<<< HEAD
                // domain: "enclave.live",
=======
                domain: "enclave.live",
>>>>>>> adc6de42
            });
            return NextResponse.redirect(new URL("/login", request.url));
        } else {
            console.error("Middleware error:", error.type);
            // You might want to add some error handling here
            return NextResponse.next();
        }
    }
}

// Configuration object for the middleware
export const config = {
    matcher: ["/((?!api|_next/static|_next/image|favicon.ico).*)"],
};<|MERGE_RESOLUTION|>--- conflicted
+++ resolved
@@ -55,11 +55,7 @@
                 sameSite: "None",
                 secure: true,
                 path: "/",
-<<<<<<< HEAD
-                // domain: "enclave.live",
-=======
                 domain: "enclave.live",
->>>>>>> adc6de42
             });
             return NextResponse.redirect(new URL("/login", request.url));
         } else {
