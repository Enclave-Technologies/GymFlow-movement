import { NextResponse } from "next/server";
import { getCurrentUser } from "@/server_functions/auth";
import { SESSION_COOKIE_NAME } from "./configs/constants";

const publicPaths = ["/login", "/register"];
const alwaysAccessiblePaths = ["/forgot-password"];

export async function middleware(request) {
    const { pathname } = request.nextUrl;

    try {
        const user = await getCurrentUser();

        // Check if the path is always accessible
        if (alwaysAccessiblePaths.some((path) => pathname.startsWith(path))) {
            return NextResponse.next();
        }

        // Check if the path is public
        if (publicPaths.some((path) => pathname.startsWith(path))) {
            // If user is logged in and trying to access a public path, redirect to home
            if (user) {
                return NextResponse.redirect(new URL("/", request.url));
            }
            // If not logged in, allow access to public paths
            return NextResponse.next();
        }

        // For all other paths (protected routes)
        if (!user) {
            // If not logged in, redirect to login
            console.log("Redirecting to /login");
            request.cookies.delete({
                name: SESSION_COOKIE_NAME,
                httpOnly: true,
                sameSite: "None",
                secure: true,
                path: "/",
<<<<<<< HEAD
                // domain: "enclave.live"
=======
                domain: "enclave.live",
>>>>>>> bbcf497e
            });
            return NextResponse.redirect(new URL("/login", request.url));
        }

        // User is logged in and accessing a protected route
        return NextResponse.next();
    } catch (error) {
        if (error.type === "general_unauthorized_scope") {
            request.cookies.delete({
                name: SESSION_COOKIE_NAME,
                httpOnly: true,
                sameSite: "None",
                secure: true,
                path: "/",
                // domain: "enclave.live"
            });
            return NextResponse.redirect(new URL("/login", request.url));
        } else {
            console.error("Middleware error:", error.type);
            // You might want to add some error handling here
            return NextResponse.next();
        }
    }
}

// Configuration object for the middleware
export const config = {
    matcher: ["/((?!api|_next/static|_next/image|favicon.ico).*)"],
};<|MERGE_RESOLUTION|>--- conflicted
+++ resolved
@@ -36,11 +36,7 @@
                 sameSite: "None",
                 secure: true,
                 path: "/",
-<<<<<<< HEAD
-                // domain: "enclave.live"
-=======
                 domain: "enclave.live",
->>>>>>> bbcf497e
             });
             return NextResponse.redirect(new URL("/login", request.url));
         }
@@ -55,7 +51,7 @@
                 sameSite: "None",
                 secure: true,
                 path: "/",
-                // domain: "enclave.live"
+                domain: "enclave.live"
             });
             return NextResponse.redirect(new URL("/login", request.url));
         } else {
