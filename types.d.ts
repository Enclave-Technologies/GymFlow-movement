interface Field {
  name: string;
  label: string;
  type: string;
}

// Define the Client interface
interface Client {
  uid: string;
  name: string;
  email: string;
  phone: string;
  trainer_name?: string; // Optional property
  trainer_id?: string;
  imageUrl?: string;
}

interface WorkoutData {
  id: string;
  Motion: string;
  SpecificDescription: string;
  RecommendedRepsMin: number;
  RecommendedRepsMax: number;
  RecommendedSetsMin: number;
  RecommendedSetsMax: number;
  Tempo: string;
  TUT: number;
  RecommendedRestMin: number;
  RecommendedRestMax: number;
  ShortDescription: string;
  videoURL: string;
  approved: boolean;
}

interface EditableRowProps {
  rowData: SessionExercise;
  onSave: (editedData: SessionExercise) => void;
  isEditing: boolean;
  setIsEditing: React.Dispatch<React.SetStateAction<boolean>>;
  allWorkouts: WorkoutData[];
}

// Define the interface for a phase dropdown option
interface PhaseDropdownOption {
  value: string;
  label: string;
  isActive: boolean;
}

interface CustomSelectProps {
  options: PhaseDropdownOption[];
  onChange: (value: string) => void;
  selectedOption: PhaseDropdownOption;
}
interface MovSessionDropdownOption {
  value: string;
  label: string;
  phaseId: string;
}

interface ExSession {
  sessionName: string;
  exercises: number;
  time: string;
}

interface AddExerciseModalProps {
  isOpen: boolean;
  onClose: () => void;
  onSubmit: (data: any) => void; // Adjust the type of 'data' as needed
}

interface TrainerDetails {
  auth_id: string;
  firstName: string;
  lastName: string;
  imageURL: string | null;
  jobTitle: string;
  $id: string;
  $createdAt: string;
  $updatedAt: string;
  $permissions: string[];
  $databaseId: string;
  $collectionId: string;
}

interface TrainerSettings {
  $id: string;
  auth_id: string;
  firstName: string;
  lastName: string;
  imageURL: string | null;
  jobTitle: string;
  email: string;
  phone: string;
  emailVerification: boolean;
  phoneVerification: boolean;
  $createdAt: string;
  $updatedAt: string;
  accessedAt: string;
}
interface trainerSidebarInfo {
  name: string;
  image: string;
  description: string;
}

interface CustomSelectProps {
  options: PhaseDropdownOption[]; //{ value: string; label: string; isActive: boolean }[];
  onChange: (value: string) => void;
  selectedOption: PhaseDropdownOption; //{ value: string; label: string; isActive: boolean } | null;
}

interface SessionRendererProps {
  selectedPhase: Phase;
  phases: Phase[];
  setPhases: (phases: Phase[]) => void;
}

interface GoalTileProps {
  goal: {
    id: string;
    description: string;
    completed: boolean;
  };
  onUpdateGoal: (id: string, completed: boolean) => Promise<void>;
  isEditMode: boolean;
  onEdit: () => void;
  onDelete: () => void;
}

interface Exercise {
  id: string; // $id
  exerciseId: string;
  exerciseDescription?: string | null;
  exerciseMotion: string;
  exerciseShortDescription?: string | null;
  exerciseVideo?: string | null;
  repsMin: number;
  repsMax: number;
  setsMin: number;
  setsMax: number;
  tempo?: string | null;
  TUT?: number | null;
  restMin: number;
  restMax: number;
  exerciseOrder: number;
  setOrderMarker?: string | null;
}

interface MovementSession {
  sessionId: string; // $id
  sessionName: string;
  sessionOrder: number;
  sessionTime?: string | null;
  exercises: Exercise[];
}

interface Phase {
  phaseId: string; // $id
  phaseName: string;
  isActive: boolean;
  sessions: MovementSession[];
}

interface PhaseProps {
  phase: Phase;
  workouts: WorkoutData[];
  onPhaseNameChange: (phaseId: string, newPhaseName: string) => void;
  handleCopyPhase: (phaseId: string) => void;
  onPhaseDelete: (phaseId: string) => void;
  onActivatePhase: (phaseId: string, phaseState: boolean) => void;
  onAddSession: (phaseId: string, newSession: MovementSession) => void;
  activePhaseId: string | null;
  onSessionDelete;
  onSessionNameChange;
  editingExerciseId;
  onExerciseAdd;
  onExerciseUpdate;
  onExerciseDelete;
  onExerciseOrderChange;
  onEditExercise;
  onCancelEdit;
}

interface SessionProps {
  index: number;
  phaseId: string;
  session: MovementSession;
  workouts: WorkoutData[];
  onSessionNameChange: (sessionId: string, sessionName: str) => void;
  onSessionDelete: (sessionId: string) => void;

  editingExerciseId;
  onExerciseAdd;
  onExerciseUpdate;
  onExerciseDelete;
  onExerciseOrderChange;
  onEditExercise;
  onCancelEdit;
}

interface SessionExerciseProps {
  phaseId: string;
  sessionId: string;
  exercises: Exercise[];
  workouts: WorkoutData[];
  onExerciseAdd: (phaseId: string, sessionId: string) => void;
  onExerciseUpdate: (
    phaseId: string,
    sessionId: string,
    updatedExercise: Exercise
  ) => void;
  editingExerciseId: string | null;
  onExerciseDelete: (
    phaseId: string,
    sessionId: string,
    exerciseId: string
  ) => void;
  onExerciseOrderChange: (
    phaseId: string,
    sessionId: string,
    updatedExercises: Exercise[]
  ) => void;
  onEditExercise: (exerciseId: string) => void;
  onCancelEdit: () => void;
}

interface DataResponse {
  phases: Phase[];
}

interface EditableTableProps {
  phaseId: string;
  sessionId: string;
  workoutOptions: { value: string; label: string; workout: WorkoutData }[];
  exercises: Exercise[];
  editingExerciseId: string | null;
  onCancelEdit: () => void;
  onEditExercise: (exerciseId: string) => void;
  onExerciseUpdate: (
    phaseId: string,
    sessionId: string,
    updatedExercise: any
  ) => void;
  onExerciseDelete: (
    phaseId: string,
    sessionId: string,
    exerciseId: string
  ) => void;
}

interface AddClientFormProps {
  action: (event: FormData) => void;
  state: any;
  allTrainers: any;
}

interface AddFormProps {
<<<<<<< HEAD
    action: (event: FormData) => void;
    state: any;
=======
  action: (event: FormData) => void;
  state: any;
>>>>>>> b19b16fe
}

interface CountsDocument {
    $collectionId: string;
    $createdAt: string;
    $databaseId: string;
    $id: string;
    $permissions: any[];
    $updatedAt: string;
    exercises_count: number;
    trainers_count: number;
    users_count: number;
}<|MERGE_RESOLUTION|>--- conflicted
+++ resolved
@@ -257,13 +257,20 @@
 }
 
 interface AddFormProps {
-<<<<<<< HEAD
-    action: (event: FormData) => void;
-    state: any;
-=======
   action: (event: FormData) => void;
   state: any;
->>>>>>> b19b16fe
+}
+
+interface CountsDocument {
+    $collectionId: string;
+    $createdAt: string;
+    $databaseId: string;
+    $id: string;
+    $permissions: any[];
+    $updatedAt: string;
+    exercises_count: number;
+    trainers_count: number;
+    users_count: number;
 }
 
 interface CountsDocument {
