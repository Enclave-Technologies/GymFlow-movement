--- conflicted
+++ resolved
@@ -136,12 +136,9 @@
                             <th className="px-2 py-2 text-xs text-center min-w-48">
                                 Rest
                             </th>
-<<<<<<< HEAD
-=======
                             <th className="px-2 py-2 text-xs text-center min-w-48">
                                 Additional Information
                             </th>
->>>>>>> afe428b0
 
                             <th className="sticky right-0 bg-gray-200 z-20 px-2 py-2 text-xs min-w-32 border-l-[1px] border-gray-500 flex justify-center">
                                 Actions
@@ -152,11 +149,7 @@
                         {exercises
                             .sort((a, b) => a.exerciseOrder - b.exerciseOrder)
                             .map((exercise) => (
-<<<<<<< HEAD
-                                <>
-=======
                                 <React.Fragment key={exercise.id}>
->>>>>>> afe428b0
                                     {editingExerciseId === exercise.id ? (
                                         <tr>
                                             <td className="px-1 py-2">
@@ -507,8 +500,6 @@
                                                     />
                                                 </div>
                                             </td>
-<<<<<<< HEAD
-=======
                                             <td className="px-1 py-2">
                                                 <input
                                                     className="w-full text-center px-0 py-1 border rounded"
@@ -530,7 +521,6 @@
                                                     }
                                                 />
                                             </td>
->>>>>>> afe428b0
                                             <td className="sticky right-0 bg-white z-10 px-2 py-2 h-14 flex items-center justify-center border-l-[1px] border-gray-500">
                                                 {savingState ? (
                                                     <div className="text-black">
@@ -579,10 +569,7 @@
                                                 {exercise.tempo}
                                             </td>
                                             <td className="px-2 py-2 overflow-hidden text-ellipsis whitespace-nowrap h-10 capitalize">{`${exercise.restMin}-${exercise.restMax}`}</td>
-<<<<<<< HEAD
-=======
                                             <td className="px-2 py-2 overflow-hidden text-ellipsis whitespace-nowrap h-10 capitalize">{`${exercise.xtraInstructions}`}</td>
->>>>>>> afe428b0
                                             <td className="sticky right-0 bg-white z-10 px-2 py-2 h-10 flex items-center justify-center border-l-[1px] border-gray-500">
                                                 {savingState ? (
                                                     <div className="text-black">
@@ -623,11 +610,7 @@
                                             </td>
                                         </tr>
                                     )}
-<<<<<<< HEAD
-                                </>
-=======
                                 </React.Fragment>
->>>>>>> afe428b0
                             ))}
                         {exercises
                             .sort((a, b) => a.exerciseOrder - b.exerciseOrder)
