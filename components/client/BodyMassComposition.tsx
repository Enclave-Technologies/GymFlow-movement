--- conflicted
+++ resolved
@@ -12,7 +12,6 @@
     const page_title = ["BMI Records"];
     const [bmiRecords, setBmiRecords] = useState([]);
 
-<<<<<<< HEAD
     async function handleSaveBmc(bmcRecord) {
         try {
             console.log(JSON.stringify(bmcRecord, null, 2));
@@ -27,8 +26,6 @@
         }
     }
 
-=======
->>>>>>> 0dc18d54
     useEffect(() => {
         async function fetchData() {
             try {
