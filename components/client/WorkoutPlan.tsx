"use client";
import Breadcrumb from "@/components/Breadcrumb";
import React, { useEffect, useState } from "react";
import { ID } from "appwrite";
import { useUser } from "@/context/ClientContext";
import axios from "axios";
import BreadcrumbLoading from "@/components/BreadcrumbLoading";
import Spinner from "@/components/Spinner";
import PhaseComponent from "@/components/PhaseComponent";
import { FaPlus, FaSave } from "react-icons/fa";
import DemoTable from "@/components/DemoTable";
import { API_BASE_URL } from "@/configs/constants";
import LoadingSpinner from "../LoadingSpinner";

// const API_BASE_URL = process.env.NEXT_PUBLIC_API_BASE_URL;

const WorkoutPlan = ({
  pageLoading,
  setPageLoading,
  fetchTrackedWorkouts,
  client_id,
  workouts,
  clientPhases,
  setClientPhases,
  nextSession,
  progressId,
  setShowToast,
  setToastMessage,
  setToastType,
}) => {
  // TODO: Autosave every 2 minutes on this page. Keep a track of what was sent to the backend for saving, and the clientPhases
  const { userData } = useUser();
  const [editingExerciseId, setEditingExerciseId] = useState(null);
  const [phaseActivation, setPhaseActivation] = useState(false);
  const [phaseAddingState, setPhaseAddingState] = useState(false);
  const [savingState, setSavingState] = useState(false);
  // const [sessionAddingButtonState, setSessionAddingButtonState] =
  //     useState(false);
  // const [sessionButtonsState, setSessionButtonsState] = useState(false);

  const handleAddPhase = async () => {
    setPhaseAddingState(true);
    // Logic to add a new phase
    const newPhase: Phase = {
      phaseId: ID.unique(),
      phaseName: "Untitled Phase",
      isActive: false,
      sessions: [],
    };

    const modifiedClientPhases = [...clientPhases, newPhase];

    const data: DataResponse = {
      phases: modifiedClientPhases,
    };
    await axios.post(
      `${API_BASE_URL}/mvmt/v1/client/phases`,
      {
        client_id: client_id,
        data,
      },
      { withCredentials: true }
    );
    setClientPhases(modifiedClientPhases);
    setPhaseAddingState(false);
  };

  const handleCopyPhase = async (phaseId: string) => {
    setPhaseAddingState(true);
    setSavingState(true);
    // Find the target phase to be copied
    const targetPhase = clientPhases.find((phase) => phase.phaseId === phaseId);
    if (!targetPhase) return;

    // Create a new phase with a unique ID
    const newPhase: Phase = {
      phaseId: ID.unique(),
      phaseName: `${targetPhase.phaseName} (Copy)`,
      isActive: false,
      sessions: targetPhase.sessions.map((session) => ({
        sessionId: ID.unique(),
        sessionName: `${session.sessionName} (Copy)`,
        exercises: session.exercises.map((exercise: Exercise) => ({
          id: ID.unique(),
          exerciseId: exercise.exerciseId,
          fullName: exercise.fullName,
          motion: exercise.motion,
          targetArea: exercise.targetArea,
          exerciseVideo: exercise.exerciseVideo || "",
          repsMin: exercise.repsMin,
          repsMax: exercise.repsMax,
          setsMin: exercise.setsMin,
          setsMax: exercise.setsMax,
          tempo: exercise.tempo,
          TUT: exercise.TUT,
          restMin: exercise.restMin,
          restMax: exercise.restMax,
          exerciseOrder: exercise.exerciseOrder,
          setOrderMarker: exercise.setOrderMarker,
          bias: exercise.bias,
          lenShort: exercise.lenShort,
          impliment: exercise.impliment,
          grip: exercise.grip,
          angle: exercise.angle,
          support: exercise.support,
        })),
        sessionTime: session.sessionTime,
        sessionOrder: session.sessionOrder,
      })),
    };

    const modifiedClientPhases = [...clientPhases, newPhase];
    const data: DataResponse = {
      phases: modifiedClientPhases,
    };
    await axios.post(
      `${API_BASE_URL}/mvmt/v1/client/phases`,
      {
        client_id: client_id,
        data,
      },
      { withCredentials: true }
    );
    console.log("Copying phase...");
    setClientPhases(modifiedClientPhases);
    setPhaseAddingState(false);
    setSavingState(false);
  };

  // const handleDataSubmit = async () => {
  //     try {
  //         setPageLoading(true);
  //         const data: DataResponse = {
  //             phases: clientPhases,
  //         };
  //         const response = await axios.post(
  //             `${API_BASE_URL}/mvmt/v1/client/phases`,
  //             {
  //                 client_id: client_id,
  //                 data,
  //             },
  //             { withCredentials: true }
  //         );
  //         console.log(response.data);
  //     } catch (error) {
  //         console.error(error);
  //     } finally {
  //         setPageLoading(false);
  //     }
  // };

  const handleActivatePhase = async (phaseId: string, phaseState: boolean) => {
    setPhaseActivation(true);
    const modifiedPhases = clientPhases.map((phase) => ({
      ...phase,
      isActive: phase.phaseId === phaseId ? phaseState : false,
    }));
    setClientPhases(modifiedPhases);
    const data: DataResponse = {
      phases: modifiedPhases,
    };
    await axios.post(
      `${API_BASE_URL}/mvmt/v1/client/phases`,
      {
        client_id: client_id,
        data,
      },
      { withCredentials: true }
    );

    fetchTrackedWorkouts();
    setPhaseActivation(false);
  };

  const handlePhaseNameChange = async (
    phaseId: string,
    newPhaseName: string
  ) => {
    // if (!phaseButtonsState.includes(phaseId)) {
    //     setPhaseButtonsState([...phaseButtonsState, phaseId]);
    // }
    setSavingState(true);
    // Update the phase name in the original data
    const updatedPhases = clientPhases.map((p) =>
      p.phaseId === phaseId ? { ...p, phaseName: newPhaseName } : p
    );
    const data: DataResponse = {
      phases: updatedPhases,
    };
    await axios.post(
      `${API_BASE_URL}/mvmt/v1/client/phases`,
      {
        client_id: client_id,
        data,
      },
      { withCredentials: true }
    );
    setClientPhases(updatedPhases);
    // setPhaseButtonsState(phaseButtonsState.filter((id) => id !== phaseId));
    setSavingState(false);
  };

  const onAddSession = async (phaseId: string, newSession: MovementSession) => {
    setSavingState(true);

    console.log(newSession);

    const updatedPhases = clientPhases.map((p) =>
      p.phaseId === phaseId
        ? { ...p, sessions: [...p.sessions, newSession] }
        : p
    );

    console.log(updatedPhases);

    const data: DataResponse = {
      phases: updatedPhases,
    };
    await axios.post(
      `${API_BASE_URL}/mvmt/v1/client/phases`,
      {
        client_id: client_id,
        data,
      },
      { withCredentials: true }
    );
    setClientPhases(updatedPhases);
    // setSessionAddingButtonState(
    //     sessionAddingButtonState.filter((id) => id != phaseId)
    // );
    setSavingState(false);
  };

  const handleSessionNameChange = async (
    sessionId: string,
    newSessionName: string
  ) => {
    setSavingState(true);
    // Update the session name in the original data
    const updatedPhases = clientPhases.map((phase) => ({
      ...phase,
      sessions: phase.sessions.map((s) =>
        s.sessionId === sessionId ? { ...s, sessionName: newSessionName } : s
      ),
    }));
    const data: DataResponse = {
      phases: updatedPhases,
    };
    await axios.post(
      `${API_BASE_URL}/mvmt/v1/client/phases`,
      {
        client_id: client_id,
        data,
      },
      { withCredentials: true }
    );
    setClientPhases(updatedPhases);
    setSavingState(false);
  };

  const handleSessionDelete = async (sessionId: string) => {
    // Remove the session from the original data
    const updatedPhases = clientPhases.map((phase) => ({
      ...phase,
      sessions: phase.sessions.filter((s) => s.sessionId !== sessionId),
    }));
    setClientPhases(updatedPhases);
    const data: DataResponse = {
      phases: updatedPhases,
    };
    await axios.post(
      `${API_BASE_URL}/mvmt/v1/client/phases`,
      {
        client_id: client_id,
        data,
      },
      { withCredentials: true }
    );
  };

  const handleExerciseAdd = (phaseId: string, sessionId: string) => {
    const newExerciseId = ID.unique();
    // Update the original data with the new exercise
    const updatedPhases = clientPhases.map((phase) =>
      phase.phaseId === phaseId
        ? {
            ...phase,
            sessions: phase.sessions.map((session) =>
              session.sessionId === sessionId
                ? {
                    ...session,
                    exercises: [
                      ...session.exercises,
                      {
                        id: newExerciseId,
                        exerciseId: "",
                        fullName: "",
                        motion: "",
                        targetArea: "",
                        exerciseVideo: "",
                        repsMin: 0,
                        repsMax: 0,
                        setsMin: 0,
                        setsMax: 0,
                        tempo: "",
                        TUT: 0,
                        restMin: 0,
                        restMax: 0,
                        exerciseOrder: session.exercises.length + 1, // Set the order to the current length + 1
                        setOrderMarker: "",
                        bias: "",
                        lenShort: "",
                        impliment: "",
                        grip: "",
                        angle: "",
                        support: "",
                      },
                    ],
                  }
                : session
            ),
          }
        : phase
    );
    setClientPhases(updatedPhases);
    setEditingExerciseId(newExerciseId);
  };

  const handleExerciseUpdate = (
    phaseId: string,
    sessionId: string,
    updatedExercise: Exercise
  ) => {
    // Update the exercise in the specific session and phase
    const updatedPhases = clientPhases.map((phase) =>
      phase.phaseId === phaseId
        ? {
            ...phase,
            sessions: phase.sessions.map((session) =>
              session.sessionId === sessionId
                ? {
                    ...session,
                    exercises: session.exercises.map((e) =>
                      e.id === updatedExercise.id ? updatedExercise : e
                    ),
                  }
                : session
            ),
          }
        : phase
    );
    setClientPhases(updatedPhases);
  };

  const handleEditExercise = (exerciseId) => {
    setEditingExerciseId(exerciseId);
  };

  async function handleExerciseSave() {
    setSavingState(true);
    const data: DataResponse = {
      phases: clientPhases,
    };
    await axios.post(
      `${API_BASE_URL}/mvmt/v1/client/phases`,
      {
        client_id: client_id,
        data,
      },
      { withCredentials: true }
    );
    setSavingState(false);
  }

  const handleCancelEdit = () => {
    setEditingExerciseId(null);
  };

  const handleExerciseDelete = async (
    phaseId: string,
    sessionId: string,
    exerciseId: string
  ) => {
    // Remove the exercise from the specific session and phase
    const updatedPhases = clientPhases.map((phase) =>
      phase.phaseId === phaseId
        ? {
            ...phase,
            sessions: phase.sessions.map((session) =>
              session.sessionId === sessionId
                ? {
                    ...session,
                    exercises: session.exercises.filter(
                      (e) => e.id !== exerciseId
                    ),
                  }
                : session
            ),
          }
        : phase
    );
    setClientPhases(updatedPhases);
    const data: DataResponse = {
      phases: updatedPhases,
    };
    await axios.post(
      `${API_BASE_URL}/mvmt/v1/client/phases`,
      {
        client_id: client_id,
        data,
      },
      { withCredentials: true }
    );
  };

  const handleExerciseOrderChange = (
    phaseId: string,
    sessionId: string,
    updatedExercises: Exercise[]
  ) => {
    // Update the exercise order in the specific session and phase
    const updatedPhases = clientPhases.map((phase) =>
      phase.phaseId === phaseId
        ? {
            ...phase,
            sessions: phase.sessions.map((session) =>
              session.sessionId === sessionId
                ? {
                    ...session,
                    exercises: updatedExercises.map((exercise, index) => ({
                      ...exercise,
                      exerciseOrder: index + 1, // Update exerciseOrder to be 1-based index
                    })),
                  }
                : session
            ),
          }
        : phase
    );
    setClientPhases(updatedPhases);
  };

  const handlePhaseDelete = async (phaseId: string) => {
    const updatedPhases = clientPhases.filter(
      (phase) => phase.phaseId !== phaseId
    );
    setClientPhases(updatedPhases);
    const data: DataResponse = {
      phases: updatedPhases,
    };
    await axios.post(
      `${API_BASE_URL}/mvmt/v1/client/phases`,
      {
        client_id: client_id,
        data,
      },
      { withCredentials: true }
    );
  };

  if (pageLoading) {
    return (
<<<<<<< HEAD
        <div className="w-full h-full">
            {phaseActivation && (
                <div className="fixed top-0 left-0 w-full h-full bg-gray-800 bg-opacity-75 z-50 flex items-center justify-center">
                    <div className="bg-white p-8 rounded-lg shadow-lg flex items-center justify-between gap-2">
                        <LoadingSpinner />
                        <span>Activating/deactivating Phase, Please wait.</span>
                    </div>
                </div>
            )}
            <div className="flex justify-between items-center">
                {phaseAddingState ? (
                    <div className="text-sm flex items-center justify-center px-4 secondary-btn uppercase gap-2 bg-gray-300 text-black cursor-not-allowed">
                        <LoadingSpinner className="text-black h-4 w-4" />{" "}
                        <span>Adding Phase</span>
                    </div>
                ) : (
                    <button
                        className="text-sm flex items-center justify-center px-4 secondary-btn uppercase gap-2 bg-green-500 text-white"
                        onClick={handleAddPhase}
                    >
                        <FaPlus />
                        Add Phase
                    </button>
                )}
            </div>
            {/* <DemoTable exercises={workouts} /> */}
            <div className="mt-4">
                <div className="w-full space-y-4">
                    {clientPhases?.length === 0 ? (
                        <div className="text-center py-4 px-6 bg-gray-100 rounded-md shadow-sm">
                            <p className="text-gray-500 text-sm font-medium uppercase">
                                No phases added yet
                            </p>
                            <p className="text-gray-400 text-xs mt-1 uppercase">
                                Click &ldquo;Add Phase&rdquo; to get started
                            </p>
                        </div>
                    ) : (
                        clientPhases?.map((phase) => (
                            <PhaseComponent
                                key={phase.phaseId}
                                phase={phase}
                                workouts={workouts}
                                handleCopyPhase={handleCopyPhase}
                                onPhaseNameChange={handlePhaseNameChange}
                                onPhaseDelete={handlePhaseDelete}
                                onActivatePhase={handleActivatePhase}
                                onAddSession={onAddSession}
                                activePhaseId={
                                    clientPhases.find((p) => p.isActive)
                                        ?.phaseId || null
                                }
                                onSessionDelete={handleSessionDelete}
                                onSessionNameChange={handleSessionNameChange}
                                editingExerciseId={editingExerciseId}
                                onExerciseAdd={handleExerciseAdd}
                                onExerciseUpdate={handleExerciseUpdate}
                                onExerciseDelete={handleExerciseDelete}
                                handleExerciseSave={handleExerciseSave}
                                onExerciseOrderChange={
                                    handleExerciseOrderChange
                                }
                                onEditExercise={handleEditExercise}
                                onCancelEdit={handleCancelEdit}
                                client_id={client_id}
                                nextSession={nextSession}
                                progressId={progressId}
                                setShowToast={setShowToast}
                                setToastMessage={setToastMessage}
                                setToastType={setToastType}
                                savingState={savingState}
                            />
                        ))
                    )}
                </div>
=======
      <div className="">
        <BreadcrumbLoading />
      </div>
    );
  }

  return (
    <div className="w-full h-full">
      {phaseActivation && (
        <div className="fixed top-0 left-0 w-full h-full bg-gray-800 bg-opacity-75 z-50 flex items-center justify-center">
          <div className="bg-white p-8 rounded-lg shadow-lg flex items-center justify-between gap-2">
            <LoadingSpinner />
            <span>Activating / Deactivating Phase, Please wait.</span>
          </div>
        </div>
      )}
      <div className="flex justify-between">
        {phaseAddingState ? (
          <div className="text-sm flex items-center justify-center px-4 secondary-btn uppercase gap-2 bg-gray-300 text-black cursor-not-allowed">
            <div className="h-4 w-4">
              <LoadingSpinner className="text-black" />{" "}
            </div>{" "}
            <span>Adding Phase</span>
          </div>
        ) : (
          <button
            className="text-sm flex items-center justify-center px-4 secondary-btn uppercase gap-2 bg-green-500 text-white"
            onClick={handleAddPhase}
          >
            <FaPlus />
            Add Phase
          </button>
        )}
      </div>
      {/* <DemoTable exercises={workouts} /> */}
      <div className="mt-4">
        <div className="w-full space-y-4">
          {clientPhases?.length === 0 ? (
            <div className="text-center py-4 px-6 bg-gray-100 rounded-md shadow-sm">
              <p className="text-gray-500 text-sm font-medium uppercase">
                No phases added yet
              </p>
              <p className="text-gray-400 text-xs mt-1 uppercase">
                Click &ldquo;Add Phase&rdquo; to get started
              </p>
>>>>>>> 89831a14
            </div>
          ) : (
            clientPhases?.map((phase) => (
              <PhaseComponent
                key={phase.phaseId}
                phase={phase}
                workouts={workouts}
                handleCopyPhase={handleCopyPhase}
                onPhaseNameChange={handlePhaseNameChange}
                onPhaseDelete={handlePhaseDelete}
                onActivatePhase={handleActivatePhase}
                onAddSession={onAddSession}
                activePhaseId={
                  clientPhases.find((p) => p.isActive)?.phaseId || null
                }
                onSessionDelete={handleSessionDelete}
                onSessionNameChange={handleSessionNameChange}
                editingExerciseId={editingExerciseId}
                onExerciseAdd={handleExerciseAdd}
                onExerciseUpdate={handleExerciseUpdate}
                onExerciseDelete={handleExerciseDelete}
                handleExerciseSave={handleExerciseSave}
                onExerciseOrderChange={handleExerciseOrderChange}
                onEditExercise={handleEditExercise}
                onCancelEdit={handleCancelEdit}
                client_id={client_id}
                nextSession={nextSession}
                progressId={progressId}
                setShowToast={setShowToast}
                setToastMessage={setToastMessage}
                setToastType={setToastType}
                savingState={savingState}
              />
            ))
          )}
        </div>
      </div>
    </div>
  );
};

export default WorkoutPlan;<|MERGE_RESOLUTION|>--- conflicted
+++ resolved
@@ -460,83 +460,6 @@
 
   if (pageLoading) {
     return (
-<<<<<<< HEAD
-        <div className="w-full h-full">
-            {phaseActivation && (
-                <div className="fixed top-0 left-0 w-full h-full bg-gray-800 bg-opacity-75 z-50 flex items-center justify-center">
-                    <div className="bg-white p-8 rounded-lg shadow-lg flex items-center justify-between gap-2">
-                        <LoadingSpinner />
-                        <span>Activating/deactivating Phase, Please wait.</span>
-                    </div>
-                </div>
-            )}
-            <div className="flex justify-between items-center">
-                {phaseAddingState ? (
-                    <div className="text-sm flex items-center justify-center px-4 secondary-btn uppercase gap-2 bg-gray-300 text-black cursor-not-allowed">
-                        <LoadingSpinner className="text-black h-4 w-4" />{" "}
-                        <span>Adding Phase</span>
-                    </div>
-                ) : (
-                    <button
-                        className="text-sm flex items-center justify-center px-4 secondary-btn uppercase gap-2 bg-green-500 text-white"
-                        onClick={handleAddPhase}
-                    >
-                        <FaPlus />
-                        Add Phase
-                    </button>
-                )}
-            </div>
-            {/* <DemoTable exercises={workouts} /> */}
-            <div className="mt-4">
-                <div className="w-full space-y-4">
-                    {clientPhases?.length === 0 ? (
-                        <div className="text-center py-4 px-6 bg-gray-100 rounded-md shadow-sm">
-                            <p className="text-gray-500 text-sm font-medium uppercase">
-                                No phases added yet
-                            </p>
-                            <p className="text-gray-400 text-xs mt-1 uppercase">
-                                Click &ldquo;Add Phase&rdquo; to get started
-                            </p>
-                        </div>
-                    ) : (
-                        clientPhases?.map((phase) => (
-                            <PhaseComponent
-                                key={phase.phaseId}
-                                phase={phase}
-                                workouts={workouts}
-                                handleCopyPhase={handleCopyPhase}
-                                onPhaseNameChange={handlePhaseNameChange}
-                                onPhaseDelete={handlePhaseDelete}
-                                onActivatePhase={handleActivatePhase}
-                                onAddSession={onAddSession}
-                                activePhaseId={
-                                    clientPhases.find((p) => p.isActive)
-                                        ?.phaseId || null
-                                }
-                                onSessionDelete={handleSessionDelete}
-                                onSessionNameChange={handleSessionNameChange}
-                                editingExerciseId={editingExerciseId}
-                                onExerciseAdd={handleExerciseAdd}
-                                onExerciseUpdate={handleExerciseUpdate}
-                                onExerciseDelete={handleExerciseDelete}
-                                handleExerciseSave={handleExerciseSave}
-                                onExerciseOrderChange={
-                                    handleExerciseOrderChange
-                                }
-                                onEditExercise={handleEditExercise}
-                                onCancelEdit={handleCancelEdit}
-                                client_id={client_id}
-                                nextSession={nextSession}
-                                progressId={progressId}
-                                setShowToast={setShowToast}
-                                setToastMessage={setToastMessage}
-                                setToastType={setToastType}
-                                savingState={savingState}
-                            />
-                        ))
-                    )}
-                </div>
-=======
       <div className="">
         <BreadcrumbLoading />
       </div>
@@ -582,7 +505,6 @@
               <p className="text-gray-400 text-xs mt-1 uppercase">
                 Click &ldquo;Add Phase&rdquo; to get started
               </p>
->>>>>>> 89831a14
             </div>
           ) : (
             clientPhases?.map((phase) => (
