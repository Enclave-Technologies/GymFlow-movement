"use client";
import Breadcrumb from "@/components/Breadcrumb";
import React, { useEffect, useState } from "react";
import { ID } from "appwrite";
import { useUser } from "@/context/ClientContext";
import axios from "axios";
import BreadcrumbLoading from "@/components/BreadcrumbLoading";
import Spinner from "@/components/Spinner";
import PhaseComponent from "@/components/PhaseComponent";
import { FaPlus, FaSave } from "react-icons/fa";
import DemoTable from "@/components/DemoTable";
import { API_BASE_URL } from "@/configs/constants";
import LoadingSpinner from "../LoadingSpinner";

// const API_BASE_URL = process.env.NEXT_PUBLIC_API_BASE_URL;

const WorkoutPlan = ({
  pageLoading,
  setPageLoading,
  fetchTrackedWorkouts,
  client_id,
  workouts,
  clientPhases,
  setClientPhases,
  nextSession,
  progressId,
  setShowToast,
  setToastMessage,
  setToastType,
}) => {
  // TODO: Autosave every 2 minutes on this page. Keep a track of what was sent to the backend for saving, and the clientPhases
  const { userData } = useUser();
  const [editingExerciseId, setEditingExerciseId] = useState(null);
  const [phaseActivation, setPhaseActivation] = useState(false);
  const [phaseAddingState, setPhaseAddingState] = useState(false);
  const [savingState, setSavingState] = useState(false);
  // const [sessionAddingButtonState, setSessionAddingButtonState] =
  //     useState(false);
  // const [sessionButtonsState, setSessionButtonsState] = useState(false);

  const handleAddPhase = async () => {
    setPhaseAddingState(true);
    // Logic to add a new phase
    const newPhase: Phase = {
      phaseId: ID.unique(),
      phaseName: "Untitled Phase",
      isActive: false,
      sessions: [],
    };

    const modifiedClientPhases = [...clientPhases, newPhase];

    const data: DataResponse = {
      phases: modifiedClientPhases,
    };
    await axios.post(
      `${API_BASE_URL}/mvmt/v1/client/phases`,
      {
        client_id: client_id,
        data,
      },
      { withCredentials: true }
    );
    setClientPhases(modifiedClientPhases);
    setPhaseAddingState(false);
  };

  const handleCopyPhase = async (phaseId: string) => {
    setPhaseAddingState(true);
    setSavingState(true);
    // Find the target phase to be copied
    const targetPhase = clientPhases.find((phase) => phase.phaseId === phaseId);
    if (!targetPhase) return;

    // Create a new phase with a unique ID
    const newPhase: Phase = {
      phaseId: ID.unique(),
      phaseName: `${targetPhase.phaseName} (Copy)`,
      isActive: false,
      sessions: targetPhase.sessions.map((session) => ({
        sessionId: ID.unique(),
        sessionName: `${session.sessionName} (Copy)`,
        exercises: session.exercises.map((exercise: Exercise) => ({
          id: ID.unique(),
          exerciseId: exercise.exerciseId,
          fullName: exercise.fullName,
          motion: exercise.motion,
          targetArea: exercise.targetArea,
          exerciseVideo: exercise.exerciseVideo || "",
          repsMin: exercise.repsMin,
          repsMax: exercise.repsMax,
          setsMin: exercise.setsMin,
          setsMax: exercise.setsMax,
          tempo: exercise.tempo,
          TUT: exercise.TUT,
          restMin: exercise.restMin,
          restMax: exercise.restMax,
          exerciseOrder: exercise.exerciseOrder,
          setOrderMarker: exercise.setOrderMarker,
          bias: exercise.bias,
          lenShort: exercise.lenShort,
          impliment: exercise.impliment,
          grip: exercise.grip,
          angle: exercise.angle,
          support: exercise.support,
        })),
        sessionTime: session.sessionTime,
        sessionOrder: session.sessionOrder,
      })),
    };

    const modifiedClientPhases = [...clientPhases, newPhase];
    const data: DataResponse = {
      phases: modifiedClientPhases,
    };
    await axios.post(
      `${API_BASE_URL}/mvmt/v1/client/phases`,
      {
        client_id: client_id,
        data,
      },
      { withCredentials: true }
    );
    console.log("Copying phase...");
    setClientPhases(modifiedClientPhases);
    setPhaseAddingState(false);
    setSavingState(false);
  };

  // const handleDataSubmit = async () => {
  //     try {
  //         setPageLoading(true);
  //         const data: DataResponse = {
  //             phases: clientPhases,
  //         };
  //         const response = await axios.post(
  //             `${API_BASE_URL}/mvmt/v1/client/phases`,
  //             {
  //                 client_id: client_id,
  //                 data,
  //             },
  //             { withCredentials: true }
  //         );
  //         console.log(response.data);
  //     } catch (error) {
  //         console.error(error);
  //     } finally {
  //         setPageLoading(false);
  //     }
  // };

  const handleActivatePhase = async (phaseId: string, phaseState: boolean) => {
    setPhaseActivation(true);
    const modifiedPhases = clientPhases.map((phase) => ({
      ...phase,
      isActive: phase.phaseId === phaseId ? phaseState : false,
    }));
    setClientPhases(modifiedPhases);
    const data: DataResponse = {
      phases: modifiedPhases,
    };
    await axios.post(
      `${API_BASE_URL}/mvmt/v1/client/phases`,
      {
        client_id: client_id,
        data,
      },
      { withCredentials: true }
    );

    fetchTrackedWorkouts();
    setPhaseActivation(false);
  };

  const handlePhaseNameChange = async (
    phaseId: string,
    newPhaseName: string
  ) => {
    // if (!phaseButtonsState.includes(phaseId)) {
    //     setPhaseButtonsState([...phaseButtonsState, phaseId]);
    // }
    setSavingState(true);
    // Update the phase name in the original data
    const updatedPhases = clientPhases.map((p) =>
      p.phaseId === phaseId ? { ...p, phaseName: newPhaseName } : p
    );
    const data: DataResponse = {
      phases: updatedPhases,
    };
<<<<<<< HEAD
    try {
      await axios.post(
        `${API_BASE_URL}/mvmt/v1/client/phases`,
        {
          client_id: client_id,
          data,
        },
        { withCredentials: true }
      );
      setClientPhases(updatedPhases);
    } catch (e) {
      console.error("Failed to update phase name:", e);
      return false;
    }
    // setPhaseButtonsState(phaseButtonsState.filter((id) => id !== phaseId));
    setSavingState(false);
    return true;
=======
    await axios.post(
      `${API_BASE_URL}/mvmt/v1/client/phases`,
      {
        client_id: client_id,
        data,
      },
      { withCredentials: true }
    );
    setClientPhases(updatedPhases);
    // setPhaseButtonsState(phaseButtonsState.filter((id) => id !== phaseId));
    setSavingState(false);
>>>>>>> cd12d62e
  };

  const onAddSession = async (phaseId: string, newSession: MovementSession) => {
    setSavingState(true);

    console.log(newSession);

    const updatedPhases = clientPhases.map((p) =>
      p.phaseId === phaseId
        ? { ...p, sessions: [...p.sessions, newSession] }
        : p
    );

    console.log(updatedPhases);

    const data: DataResponse = {
      phases: updatedPhases,
    };
    await axios.post(
      `${API_BASE_URL}/mvmt/v1/client/phases`,
      {
        client_id: client_id,
        data,
      },
      { withCredentials: true }
    );
    setClientPhases(updatedPhases);
    // setSessionAddingButtonState(
    //     sessionAddingButtonState.filter((id) => id != phaseId)
    // );
    setSavingState(false);
  };

  const handleSessionNameChange = async (
    sessionId: string,
    newSessionName: string
  ) => {
    setSavingState(true);
    // Update the session name in the original data
    const updatedPhases = clientPhases.map((phase) => ({
      ...phase,
      sessions: phase.sessions.map((s) =>
        s.sessionId === sessionId ? { ...s, sessionName: newSessionName } : s
      ),
    }));
    const data: DataResponse = {
      phases: updatedPhases,
    };
    await axios.post(
      `${API_BASE_URL}/mvmt/v1/client/phases`,
      {
        client_id: client_id,
        data,
      },
      { withCredentials: true }
    );
    setClientPhases(updatedPhases);
    setSavingState(false);
<<<<<<< HEAD
    return;
  };

  const handleDeleteSession = async (sessionId: string) => {
=======
  };

  const handleSessionDelete = async (sessionId: string) => {
>>>>>>> cd12d62e
    // Remove the session from the original data
    const updatedPhases = clientPhases.map((phase) => ({
      ...phase,
      sessions: phase.sessions.filter((s) => s.sessionId !== sessionId),
    }));
    setClientPhases(updatedPhases);
    const data: DataResponse = {
      phases: updatedPhases,
    };
    await axios.post(
      `${API_BASE_URL}/mvmt/v1/client/phases`,
      {
        client_id: client_id,
        data,
      },
      { withCredentials: true }
    );
  };

  const handleExerciseAdd = (phaseId: string, sessionId: string) => {
    const newExerciseId = ID.unique();
    // Update the original data with the new exercise
    const updatedPhases = clientPhases.map((phase) =>
      phase.phaseId === phaseId
        ? {
            ...phase,
            sessions: phase.sessions.map((session) =>
              session.sessionId === sessionId
                ? {
                    ...session,
                    exercises: [
                      ...session.exercises,
                      {
                        id: newExerciseId,
                        exerciseId: "",
                        fullName: "",
                        motion: "",
                        targetArea: "",
                        exerciseVideo: "",
                        repsMin: 0,
                        repsMax: 0,
                        setsMin: 0,
                        setsMax: 0,
                        tempo: "",
                        TUT: 0,
                        restMin: 0,
                        restMax: 0,
                        exerciseOrder: session.exercises.length + 1, // Set the order to the current length + 1
                        setOrderMarker: "",
                        bias: "",
                        lenShort: "",
                        impliment: "",
                        grip: "",
                        angle: "",
                        support: "",
                      },
                    ],
                  }
                : session
            ),
          }
        : phase
    );
    setClientPhases(updatedPhases);
    setEditingExerciseId(newExerciseId);
  };

  const handleExerciseUpdate = (
    phaseId: string,
    sessionId: string,
    updatedExercise: Exercise
  ) => {
    // Update the exercise in the specific session and phase
    const updatedPhases = clientPhases.map((phase) =>
      phase.phaseId === phaseId
        ? {
            ...phase,
            sessions: phase.sessions.map((session) =>
              session.sessionId === sessionId
                ? {
                    ...session,
                    exercises: session.exercises.map((e) =>
                      e.id === updatedExercise.id ? updatedExercise : e
                    ),
                  }
                : session
            ),
          }
        : phase
    );
    setClientPhases(updatedPhases);
  };

  const handleEditExercise = (exerciseId) => {
    setEditingExerciseId(exerciseId);
  };

  async function handleExerciseSave() {
    setSavingState(true);
    const data: DataResponse = {
      phases: clientPhases,
    };
    await axios.post(
      `${API_BASE_URL}/mvmt/v1/client/phases`,
      {
        client_id: client_id,
        data,
      },
      { withCredentials: true }
    );
    setSavingState(false);
  }

  const handleCancelEdit = () => {
    setEditingExerciseId(null);
  };

  const handleExerciseDelete = async (
    phaseId: string,
    sessionId: string,
    exerciseId: string
  ) => {
    // Remove the exercise from the specific session and phase
    const updatedPhases = clientPhases.map((phase) =>
      phase.phaseId === phaseId
        ? {
            ...phase,
            sessions: phase.sessions.map((session) =>
              session.sessionId === sessionId
                ? {
                    ...session,
                    exercises: session.exercises.filter(
                      (e) => e.id !== exerciseId
                    ),
                  }
                : session
            ),
          }
        : phase
    );
    setClientPhases(updatedPhases);
    const data: DataResponse = {
      phases: updatedPhases,
    };
    await axios.post(
      `${API_BASE_URL}/mvmt/v1/client/phases`,
      {
        client_id: client_id,
        data,
      },
      { withCredentials: true }
    );
  };

  const handleExerciseOrderChange = (
    phaseId: string,
    sessionId: string,
    updatedExercises: Exercise[]
  ) => {
    // Update the exercise order in the specific session and phase
    const updatedPhases = clientPhases.map((phase) =>
      phase.phaseId === phaseId
        ? {
            ...phase,
            sessions: phase.sessions.map((session) =>
              session.sessionId === sessionId
                ? {
                    ...session,
                    exercises: updatedExercises.map((exercise, index) => ({
                      ...exercise,
                      exerciseOrder: index + 1, // Update exerciseOrder to be 1-based index
                    })),
                  }
                : session
            ),
          }
        : phase
    );
    setClientPhases(updatedPhases);
  };

  const handlePhaseDelete = async (phaseId: string) => {
    const updatedPhases = clientPhases.filter(
      (phase) => phase.phaseId !== phaseId
    );
    setClientPhases(updatedPhases);
    const data: DataResponse = {
      phases: updatedPhases,
    };
    await axios.post(
      `${API_BASE_URL}/mvmt/v1/client/phases`,
      {
        client_id: client_id,
        data,
      },
      { withCredentials: true }
    );
  };

  if (pageLoading) {
    return (
      <div className="">
        <BreadcrumbLoading />
      </div>
    );
  }

  return (
    <div className="w-full h-full">
      {phaseActivation && (
        <div className="fixed top-0 left-0 w-full h-full bg-gray-800 bg-opacity-75 z-50 flex items-center justify-center">
          <div className="bg-white p-8 rounded-lg shadow-lg flex items-center justify-between gap-2">
            <LoadingSpinner />
            <span>Activating / Deactivating Phase, Please wait.</span>
          </div>
        </div>
      )}
      <div className="flex justify-between">
        {phaseAddingState ? (
          <div className="text-sm flex items-center justify-center px-4 secondary-btn uppercase gap-2 bg-gray-300 text-black cursor-not-allowed">
<<<<<<< HEAD
            <div className="h-4 w-4">
              <LoadingSpinner className="text-black" />{" "}
            </div>{" "}
=======
            <LoadingSpinner className="text-black w-4 h-4" />{" "}
>>>>>>> cd12d62e
            <span>Adding Phase</span>
          </div>
        ) : (
          <button
            className="text-sm flex items-center justify-center px-4 secondary-btn uppercase gap-2 bg-green-500 text-white"
            onClick={handleAddPhase}
          >
            <FaPlus />
            Add Phase
          </button>
        )}
      </div>
      {/* <DemoTable exercises={workouts} /> */}
      <div className="mt-4">
        <div className="w-full space-y-4">
          {clientPhases?.length === 0 ? (
            <div className="text-center py-4 px-6 bg-gray-100 rounded-md shadow-sm">
              <p className="text-gray-500 text-sm font-medium uppercase">
                No phases added yet
              </p>
              <p className="text-gray-400 text-xs mt-1 uppercase">
                Click &ldquo;Add Phase&rdquo; to get started
              </p>
            </div>
          ) : (
            clientPhases?.map((phase) => (
              <PhaseComponent
                key={phase.phaseId}
                phase={phase}
                workouts={workouts}
                handleCopyPhase={handleCopyPhase}
                onPhaseNameChange={handlePhaseNameChange}
                onPhaseDelete={handlePhaseDelete}
                onActivatePhase={handleActivatePhase}
                onAddSession={onAddSession}
                activePhaseId={
                  clientPhases.find((p) => p.isActive)?.phaseId || null
                }
<<<<<<< HEAD
                onSessionDelete={handleDeleteSession}
                onSessionNameChange={handleSessionNameChange}
                editingExerciseId={editingExerciseId}
                handleAddExercise={handleExerciseAdd}
=======
                onSessionDelete={handleSessionDelete}
                onSessionNameChange={handleSessionNameChange}
                editingExerciseId={editingExerciseId}
                onExerciseAdd={handleExerciseAdd}
>>>>>>> cd12d62e
                onExerciseUpdate={handleExerciseUpdate}
                onExerciseDelete={handleExerciseDelete}
                handleExerciseSave={handleExerciseSave}
                onExerciseOrderChange={handleExerciseOrderChange}
                onEditExercise={handleEditExercise}
                onCancelEdit={handleCancelEdit}
                client_id={client_id}
                nextSession={nextSession}
                progressId={progressId}
                setShowToast={setShowToast}
                setToastMessage={setToastMessage}
                setToastType={setToastType}
                savingState={savingState}
              />
            ))
          )}
        </div>
      </div>
    </div>
  );
};

export default WorkoutPlan;<|MERGE_RESOLUTION|>--- conflicted
+++ resolved
@@ -15,573 +15,562 @@
 // const API_BASE_URL = process.env.NEXT_PUBLIC_API_BASE_URL;
 
 const WorkoutPlan = ({
-  pageLoading,
-  setPageLoading,
-  fetchTrackedWorkouts,
-  client_id,
-  workouts,
-  clientPhases,
-  setClientPhases,
-  nextSession,
-  progressId,
-  setShowToast,
-  setToastMessage,
-  setToastType,
+    pageLoading,
+    setPageLoading,
+    fetchTrackedWorkouts,
+    client_id,
+    workouts,
+    clientPhases,
+    setClientPhases,
+    nextSession,
+    progressId,
+    setShowToast,
+    setToastMessage,
+    setToastType,
 }) => {
-  // TODO: Autosave every 2 minutes on this page. Keep a track of what was sent to the backend for saving, and the clientPhases
-  const { userData } = useUser();
-  const [editingExerciseId, setEditingExerciseId] = useState(null);
-  const [phaseActivation, setPhaseActivation] = useState(false);
-  const [phaseAddingState, setPhaseAddingState] = useState(false);
-  const [savingState, setSavingState] = useState(false);
-  // const [sessionAddingButtonState, setSessionAddingButtonState] =
-  //     useState(false);
-  // const [sessionButtonsState, setSessionButtonsState] = useState(false);
-
-  const handleAddPhase = async () => {
-    setPhaseAddingState(true);
-    // Logic to add a new phase
-    const newPhase: Phase = {
-      phaseId: ID.unique(),
-      phaseName: "Untitled Phase",
-      isActive: false,
-      sessions: [],
-    };
-
-    const modifiedClientPhases = [...clientPhases, newPhase];
-
-    const data: DataResponse = {
-      phases: modifiedClientPhases,
-    };
-    await axios.post(
-      `${API_BASE_URL}/mvmt/v1/client/phases`,
-      {
-        client_id: client_id,
-        data,
-      },
-      { withCredentials: true }
+    // TODO: Autosave every 2 minutes on this page. Keep a track of what was sent to the backend for saving, and the clientPhases
+    const { userData } = useUser();
+    const [editingExerciseId, setEditingExerciseId] = useState(null);
+    const [phaseActivation, setPhaseActivation] = useState(false);
+    const [phaseAddingState, setPhaseAddingState] = useState(false);
+    const [savingState, setSavingState] = useState(false);
+    // const [sessionAddingButtonState, setSessionAddingButtonState] =
+    //     useState(false);
+    // const [sessionButtonsState, setSessionButtonsState] = useState(false);
+
+    const handleAddPhase = async () => {
+        setPhaseAddingState(true);
+        // Logic to add a new phase
+        const newPhase: Phase = {
+            phaseId: ID.unique(),
+            phaseName: "Untitled Phase",
+            isActive: false,
+            sessions: [],
+        };
+
+        const modifiedClientPhases = [...clientPhases, newPhase];
+
+        const data: DataResponse = {
+            phases: modifiedClientPhases,
+        };
+        await axios.post(
+            `${API_BASE_URL}/mvmt/v1/client/phases`,
+            {
+                client_id: client_id,
+                data,
+            },
+            { withCredentials: true }
+        );
+        setClientPhases(modifiedClientPhases);
+        setPhaseAddingState(false);
+    };
+
+    const handleCopyPhase = async (phaseId: string) => {
+        setPhaseAddingState(true);
+        setSavingState(true);
+        // Find the target phase to be copied
+        const targetPhase = clientPhases.find(
+            (phase) => phase.phaseId === phaseId
+        );
+        if (!targetPhase) return;
+
+        // Create a new phase with a unique ID
+        const newPhase: Phase = {
+            phaseId: ID.unique(),
+            phaseName: `${targetPhase.phaseName} (Copy)`,
+            isActive: false,
+            sessions: targetPhase.sessions.map((session) => ({
+                sessionId: ID.unique(),
+                sessionName: `${session.sessionName} (Copy)`,
+                exercises: session.exercises.map((exercise: Exercise) => ({
+                    id: ID.unique(),
+                    exerciseId: exercise.exerciseId,
+                    fullName: exercise.fullName,
+                    motion: exercise.motion,
+                    targetArea: exercise.targetArea,
+                    exerciseVideo: exercise.exerciseVideo || "",
+                    repsMin: exercise.repsMin,
+                    repsMax: exercise.repsMax,
+                    setsMin: exercise.setsMin,
+                    setsMax: exercise.setsMax,
+                    tempo: exercise.tempo,
+                    TUT: exercise.TUT,
+                    restMin: exercise.restMin,
+                    restMax: exercise.restMax,
+                    exerciseOrder: exercise.exerciseOrder,
+                    setOrderMarker: exercise.setOrderMarker,
+                    bias: exercise.bias,
+                    lenShort: exercise.lenShort,
+                    impliment: exercise.impliment,
+                    grip: exercise.grip,
+                    angle: exercise.angle,
+                    support: exercise.support,
+                })),
+                sessionTime: session.sessionTime,
+                sessionOrder: session.sessionOrder,
+            })),
+        };
+
+        const modifiedClientPhases = [...clientPhases, newPhase];
+        const data: DataResponse = {
+            phases: modifiedClientPhases,
+        };
+        await axios.post(
+            `${API_BASE_URL}/mvmt/v1/client/phases`,
+            {
+                client_id: client_id,
+                data,
+            },
+            { withCredentials: true }
+        );
+        console.log("Copying phase...");
+        setClientPhases(modifiedClientPhases);
+        setPhaseAddingState(false);
+        setSavingState(false);
+    };
+
+    // const handleDataSubmit = async () => {
+    //     try {
+    //         setPageLoading(true);
+    //         const data: DataResponse = {
+    //             phases: clientPhases,
+    //         };
+    //         const response = await axios.post(
+    //             `${API_BASE_URL}/mvmt/v1/client/phases`,
+    //             {
+    //                 client_id: client_id,
+    //                 data,
+    //             },
+    //             { withCredentials: true }
+    //         );
+    //         console.log(response.data);
+    //     } catch (error) {
+    //         console.error(error);
+    //     } finally {
+    //         setPageLoading(false);
+    //     }
+    // };
+
+    const handleActivatePhase = async (
+        phaseId: string,
+        phaseState: boolean
+    ) => {
+        setPhaseActivation(true);
+        const modifiedPhases = clientPhases.map((phase) => ({
+            ...phase,
+            isActive: phase.phaseId === phaseId ? phaseState : false,
+        }));
+        setClientPhases(modifiedPhases);
+        const data: DataResponse = {
+            phases: modifiedPhases,
+        };
+        await axios.post(
+            `${API_BASE_URL}/mvmt/v1/client/phases`,
+            {
+                client_id: client_id,
+                data,
+            },
+            { withCredentials: true }
+        );
+
+        fetchTrackedWorkouts();
+        setPhaseActivation(false);
+    };
+
+    const handlePhaseNameChange = async (
+        phaseId: string,
+        newPhaseName: string
+    ) => {
+        // if (!phaseButtonsState.includes(phaseId)) {
+        //     setPhaseButtonsState([...phaseButtonsState, phaseId]);
+        // }
+        setSavingState(true);
+        // Update the phase name in the original data
+        const updatedPhases = clientPhases.map((p) =>
+            p.phaseId === phaseId ? { ...p, phaseName: newPhaseName } : p
+        );
+        const data: DataResponse = {
+            phases: updatedPhases,
+        };
+        try {
+            await axios.post(
+                `${API_BASE_URL}/mvmt/v1/client/phases`,
+                {
+                    client_id: client_id,
+                    data,
+                },
+                { withCredentials: true }
+            );
+            setClientPhases(updatedPhases);
+        } catch (e) {
+            console.error("Failed to update phase name:", e);
+            return false;
+        }
+        // setPhaseButtonsState(phaseButtonsState.filter((id) => id !== phaseId));
+        setSavingState(false);
+        return true;
+    };
+
+    const onAddSession = async (
+        phaseId: string,
+        newSession: MovementSession
+    ) => {
+        setSavingState(true);
+
+        console.log(newSession);
+
+        const updatedPhases = clientPhases.map((p) =>
+            p.phaseId === phaseId
+                ? { ...p, sessions: [...p.sessions, newSession] }
+                : p
+        );
+
+        console.log(updatedPhases);
+
+        const data: DataResponse = {
+            phases: updatedPhases,
+        };
+        await axios.post(
+            `${API_BASE_URL}/mvmt/v1/client/phases`,
+            {
+                client_id: client_id,
+                data,
+            },
+            { withCredentials: true }
+        );
+        setClientPhases(updatedPhases);
+        // setSessionAddingButtonState(
+        //     sessionAddingButtonState.filter((id) => id != phaseId)
+        // );
+        setSavingState(false);
+    };
+
+    const handleSessionNameChange = async (
+        sessionId: string,
+        newSessionName: string
+    ) => {
+        setSavingState(true);
+        // Update the session name in the original data
+        const updatedPhases = clientPhases.map((phase) => ({
+            ...phase,
+            sessions: phase.sessions.map((s) =>
+                s.sessionId === sessionId
+                    ? { ...s, sessionName: newSessionName }
+                    : s
+            ),
+        }));
+        const data: DataResponse = {
+            phases: updatedPhases,
+        };
+        await axios.post(
+            `${API_BASE_URL}/mvmt/v1/client/phases`,
+            {
+                client_id: client_id,
+                data,
+            },
+            { withCredentials: true }
+        );
+        setClientPhases(updatedPhases);
+        setSavingState(false);
+        return;
+    };
+
+    const handleDeleteSession = async (sessionId: string) => {
+        // Remove the session from the original data
+        const updatedPhases = clientPhases.map((phase) => ({
+            ...phase,
+            sessions: phase.sessions.filter((s) => s.sessionId !== sessionId),
+        }));
+        setClientPhases(updatedPhases);
+        const data: DataResponse = {
+            phases: updatedPhases,
+        };
+        await axios.post(
+            `${API_BASE_URL}/mvmt/v1/client/phases`,
+            {
+                client_id: client_id,
+                data,
+            },
+            { withCredentials: true }
+        );
+    };
+
+    const handleExerciseAdd = (phaseId: string, sessionId: string) => {
+        const newExerciseId = ID.unique();
+        // Update the original data with the new exercise
+        const updatedPhases = clientPhases.map((phase) =>
+            phase.phaseId === phaseId
+                ? {
+                      ...phase,
+                      sessions: phase.sessions.map((session) =>
+                          session.sessionId === sessionId
+                              ? {
+                                    ...session,
+                                    exercises: [
+                                        ...session.exercises,
+                                        {
+                                            id: newExerciseId,
+                                            exerciseId: "",
+                                            fullName: "",
+                                            motion: "",
+                                            targetArea: "",
+                                            exerciseVideo: "",
+                                            repsMin: 0,
+                                            repsMax: 0,
+                                            setsMin: 0,
+                                            setsMax: 0,
+                                            tempo: "",
+                                            TUT: 0,
+                                            restMin: 0,
+                                            restMax: 0,
+                                            exerciseOrder:
+                                                session.exercises.length + 1, // Set the order to the current length + 1
+                                            setOrderMarker: "",
+                                            bias: "",
+                                            lenShort: "",
+                                            impliment: "",
+                                            grip: "",
+                                            angle: "",
+                                            support: "",
+                                        },
+                                    ],
+                                }
+                              : session
+                      ),
+                  }
+                : phase
+        );
+        setClientPhases(updatedPhases);
+        setEditingExerciseId(newExerciseId);
+    };
+
+    const handleExerciseUpdate = (
+        phaseId: string,
+        sessionId: string,
+        updatedExercise: Exercise
+    ) => {
+        // Update the exercise in the specific session and phase
+        const updatedPhases = clientPhases.map((phase) =>
+            phase.phaseId === phaseId
+                ? {
+                      ...phase,
+                      sessions: phase.sessions.map((session) =>
+                          session.sessionId === sessionId
+                              ? {
+                                    ...session,
+                                    exercises: session.exercises.map((e) =>
+                                        e.id === updatedExercise.id
+                                            ? updatedExercise
+                                            : e
+                                    ),
+                                }
+                              : session
+                      ),
+                  }
+                : phase
+        );
+        setClientPhases(updatedPhases);
+    };
+
+    const handleEditExercise = (exerciseId) => {
+        setEditingExerciseId(exerciseId);
+    };
+
+    async function handleExerciseSave() {
+        setSavingState(true);
+        const data: DataResponse = {
+            phases: clientPhases,
+        };
+        await axios.post(
+            `${API_BASE_URL}/mvmt/v1/client/phases`,
+            {
+                client_id: client_id,
+                data,
+            },
+            { withCredentials: true }
+        );
+        setSavingState(false);
+    }
+
+    const handleCancelEdit = () => {
+        setEditingExerciseId(null);
+    };
+
+    const handleExerciseDelete = async (
+        phaseId: string,
+        sessionId: string,
+        exerciseId: string
+    ) => {
+        // Remove the exercise from the specific session and phase
+        const updatedPhases = clientPhases.map((phase) =>
+            phase.phaseId === phaseId
+                ? {
+                      ...phase,
+                      sessions: phase.sessions.map((session) =>
+                          session.sessionId === sessionId
+                              ? {
+                                    ...session,
+                                    exercises: session.exercises.filter(
+                                        (e) => e.id !== exerciseId
+                                    ),
+                                }
+                              : session
+                      ),
+                  }
+                : phase
+        );
+        setClientPhases(updatedPhases);
+        const data: DataResponse = {
+            phases: updatedPhases,
+        };
+        await axios.post(
+            `${API_BASE_URL}/mvmt/v1/client/phases`,
+            {
+                client_id: client_id,
+                data,
+            },
+            { withCredentials: true }
+        );
+    };
+
+    const handleExerciseOrderChange = (
+        phaseId: string,
+        sessionId: string,
+        updatedExercises: Exercise[]
+    ) => {
+        // Update the exercise order in the specific session and phase
+        const updatedPhases = clientPhases.map((phase) =>
+            phase.phaseId === phaseId
+                ? {
+                      ...phase,
+                      sessions: phase.sessions.map((session) =>
+                          session.sessionId === sessionId
+                              ? {
+                                    ...session,
+                                    exercises: updatedExercises.map(
+                                        (exercise, index) => ({
+                                            ...exercise,
+                                            exerciseOrder: index + 1, // Update exerciseOrder to be 1-based index
+                                        })
+                                    ),
+                                }
+                              : session
+                      ),
+                  }
+                : phase
+        );
+        setClientPhases(updatedPhases);
+    };
+
+    const handlePhaseDelete = async (phaseId: string) => {
+        const updatedPhases = clientPhases.filter(
+            (phase) => phase.phaseId !== phaseId
+        );
+        setClientPhases(updatedPhases);
+        const data: DataResponse = {
+            phases: updatedPhases,
+        };
+        await axios.post(
+            `${API_BASE_URL}/mvmt/v1/client/phases`,
+            {
+                client_id: client_id,
+                data,
+            },
+            { withCredentials: true }
+        );
+    };
+
+    if (pageLoading) {
+        return (
+            <div className="">
+                <BreadcrumbLoading />
+            </div>
+        );
+    }
+
+    return (
+        <div className="w-full h-full">
+            {phaseActivation && (
+                <div className="fixed top-0 left-0 w-full h-full bg-gray-800 bg-opacity-75 z-50 flex items-center justify-center">
+                    <div className="bg-white p-8 rounded-lg shadow-lg flex items-center justify-between gap-2">
+                        <LoadingSpinner />
+                        <span>
+                            Activating / Deactivating Phase, Please wait.
+                        </span>
+                    </div>
+                </div>
+            )}
+            <div className="flex justify-between">
+                {phaseAddingState ? (
+                    <div className="text-sm flex items-center justify-center px-4 secondary-btn uppercase gap-2 bg-gray-300 text-black cursor-not-allowed">
+                        <div className="h-4 w-4">
+                            <LoadingSpinner className="text-black" />{" "}
+                        </div>{" "}
+                        <span>Adding Phase</span>
+                    </div>
+                ) : (
+                    <button
+                        className="text-sm flex items-center justify-center px-4 secondary-btn uppercase gap-2 bg-green-500 text-white"
+                        onClick={handleAddPhase}
+                    >
+                        <FaPlus />
+                        Add Phase
+                    </button>
+                )}
+            </div>
+            {/* <DemoTable exercises={workouts} /> */}
+            <div className="mt-4">
+                <div className="w-full space-y-4">
+                    {clientPhases?.length === 0 ? (
+                        <div className="text-center py-4 px-6 bg-gray-100 rounded-md shadow-sm">
+                            <p className="text-gray-500 text-sm font-medium uppercase">
+                                No phases added yet
+                            </p>
+                            <p className="text-gray-400 text-xs mt-1 uppercase">
+                                Click &ldquo;Add Phase&rdquo; to get started
+                            </p>
+                        </div>
+                    ) : (
+                        clientPhases?.map((phase) => (
+                            <PhaseComponent
+                                key={phase.phaseId}
+                                phase={phase}
+                                workouts={workouts}
+                                handleCopyPhase={handleCopyPhase}
+                                onPhaseNameChange={handlePhaseNameChange}
+                                onPhaseDelete={handlePhaseDelete}
+                                onActivatePhase={handleActivatePhase}
+                                onAddSession={onAddSession}
+                                activePhaseId={
+                                    clientPhases.find((p) => p.isActive)
+                                        ?.phaseId || null
+                                }
+                                onSessionDelete={handleDeleteSession}
+                                onSessionNameChange={handleSessionNameChange}
+                                editingExerciseId={editingExerciseId}
+                                handleAddExercise={handleExerciseAdd}
+                                onExerciseUpdate={handleExerciseUpdate}
+                                onExerciseDelete={handleExerciseDelete}
+                                handleExerciseSave={handleExerciseSave}
+                                onExerciseOrderChange={
+                                    handleExerciseOrderChange
+                                }
+                                onEditExercise={handleEditExercise}
+                                onCancelEdit={handleCancelEdit}
+                                client_id={client_id}
+                                nextSession={nextSession}
+                                progressId={progressId}
+                                setShowToast={setShowToast}
+                                setToastMessage={setToastMessage}
+                                setToastType={setToastType}
+                                savingState={savingState}
+                            />
+                        ))
+                    )}
+                </div>
+            </div>
+        </div>
     );
-    setClientPhases(modifiedClientPhases);
-    setPhaseAddingState(false);
-  };
-
-  const handleCopyPhase = async (phaseId: string) => {
-    setPhaseAddingState(true);
-    setSavingState(true);
-    // Find the target phase to be copied
-    const targetPhase = clientPhases.find((phase) => phase.phaseId === phaseId);
-    if (!targetPhase) return;
-
-    // Create a new phase with a unique ID
-    const newPhase: Phase = {
-      phaseId: ID.unique(),
-      phaseName: `${targetPhase.phaseName} (Copy)`,
-      isActive: false,
-      sessions: targetPhase.sessions.map((session) => ({
-        sessionId: ID.unique(),
-        sessionName: `${session.sessionName} (Copy)`,
-        exercises: session.exercises.map((exercise: Exercise) => ({
-          id: ID.unique(),
-          exerciseId: exercise.exerciseId,
-          fullName: exercise.fullName,
-          motion: exercise.motion,
-          targetArea: exercise.targetArea,
-          exerciseVideo: exercise.exerciseVideo || "",
-          repsMin: exercise.repsMin,
-          repsMax: exercise.repsMax,
-          setsMin: exercise.setsMin,
-          setsMax: exercise.setsMax,
-          tempo: exercise.tempo,
-          TUT: exercise.TUT,
-          restMin: exercise.restMin,
-          restMax: exercise.restMax,
-          exerciseOrder: exercise.exerciseOrder,
-          setOrderMarker: exercise.setOrderMarker,
-          bias: exercise.bias,
-          lenShort: exercise.lenShort,
-          impliment: exercise.impliment,
-          grip: exercise.grip,
-          angle: exercise.angle,
-          support: exercise.support,
-        })),
-        sessionTime: session.sessionTime,
-        sessionOrder: session.sessionOrder,
-      })),
-    };
-
-    const modifiedClientPhases = [...clientPhases, newPhase];
-    const data: DataResponse = {
-      phases: modifiedClientPhases,
-    };
-    await axios.post(
-      `${API_BASE_URL}/mvmt/v1/client/phases`,
-      {
-        client_id: client_id,
-        data,
-      },
-      { withCredentials: true }
-    );
-    console.log("Copying phase...");
-    setClientPhases(modifiedClientPhases);
-    setPhaseAddingState(false);
-    setSavingState(false);
-  };
-
-  // const handleDataSubmit = async () => {
-  //     try {
-  //         setPageLoading(true);
-  //         const data: DataResponse = {
-  //             phases: clientPhases,
-  //         };
-  //         const response = await axios.post(
-  //             `${API_BASE_URL}/mvmt/v1/client/phases`,
-  //             {
-  //                 client_id: client_id,
-  //                 data,
-  //             },
-  //             { withCredentials: true }
-  //         );
-  //         console.log(response.data);
-  //     } catch (error) {
-  //         console.error(error);
-  //     } finally {
-  //         setPageLoading(false);
-  //     }
-  // };
-
-  const handleActivatePhase = async (phaseId: string, phaseState: boolean) => {
-    setPhaseActivation(true);
-    const modifiedPhases = clientPhases.map((phase) => ({
-      ...phase,
-      isActive: phase.phaseId === phaseId ? phaseState : false,
-    }));
-    setClientPhases(modifiedPhases);
-    const data: DataResponse = {
-      phases: modifiedPhases,
-    };
-    await axios.post(
-      `${API_BASE_URL}/mvmt/v1/client/phases`,
-      {
-        client_id: client_id,
-        data,
-      },
-      { withCredentials: true }
-    );
-
-    fetchTrackedWorkouts();
-    setPhaseActivation(false);
-  };
-
-  const handlePhaseNameChange = async (
-    phaseId: string,
-    newPhaseName: string
-  ) => {
-    // if (!phaseButtonsState.includes(phaseId)) {
-    //     setPhaseButtonsState([...phaseButtonsState, phaseId]);
-    // }
-    setSavingState(true);
-    // Update the phase name in the original data
-    const updatedPhases = clientPhases.map((p) =>
-      p.phaseId === phaseId ? { ...p, phaseName: newPhaseName } : p
-    );
-    const data: DataResponse = {
-      phases: updatedPhases,
-    };
-<<<<<<< HEAD
-    try {
-      await axios.post(
-        `${API_BASE_URL}/mvmt/v1/client/phases`,
-        {
-          client_id: client_id,
-          data,
-        },
-        { withCredentials: true }
-      );
-      setClientPhases(updatedPhases);
-    } catch (e) {
-      console.error("Failed to update phase name:", e);
-      return false;
-    }
-    // setPhaseButtonsState(phaseButtonsState.filter((id) => id !== phaseId));
-    setSavingState(false);
-    return true;
-=======
-    await axios.post(
-      `${API_BASE_URL}/mvmt/v1/client/phases`,
-      {
-        client_id: client_id,
-        data,
-      },
-      { withCredentials: true }
-    );
-    setClientPhases(updatedPhases);
-    // setPhaseButtonsState(phaseButtonsState.filter((id) => id !== phaseId));
-    setSavingState(false);
->>>>>>> cd12d62e
-  };
-
-  const onAddSession = async (phaseId: string, newSession: MovementSession) => {
-    setSavingState(true);
-
-    console.log(newSession);
-
-    const updatedPhases = clientPhases.map((p) =>
-      p.phaseId === phaseId
-        ? { ...p, sessions: [...p.sessions, newSession] }
-        : p
-    );
-
-    console.log(updatedPhases);
-
-    const data: DataResponse = {
-      phases: updatedPhases,
-    };
-    await axios.post(
-      `${API_BASE_URL}/mvmt/v1/client/phases`,
-      {
-        client_id: client_id,
-        data,
-      },
-      { withCredentials: true }
-    );
-    setClientPhases(updatedPhases);
-    // setSessionAddingButtonState(
-    //     sessionAddingButtonState.filter((id) => id != phaseId)
-    // );
-    setSavingState(false);
-  };
-
-  const handleSessionNameChange = async (
-    sessionId: string,
-    newSessionName: string
-  ) => {
-    setSavingState(true);
-    // Update the session name in the original data
-    const updatedPhases = clientPhases.map((phase) => ({
-      ...phase,
-      sessions: phase.sessions.map((s) =>
-        s.sessionId === sessionId ? { ...s, sessionName: newSessionName } : s
-      ),
-    }));
-    const data: DataResponse = {
-      phases: updatedPhases,
-    };
-    await axios.post(
-      `${API_BASE_URL}/mvmt/v1/client/phases`,
-      {
-        client_id: client_id,
-        data,
-      },
-      { withCredentials: true }
-    );
-    setClientPhases(updatedPhases);
-    setSavingState(false);
-<<<<<<< HEAD
-    return;
-  };
-
-  const handleDeleteSession = async (sessionId: string) => {
-=======
-  };
-
-  const handleSessionDelete = async (sessionId: string) => {
->>>>>>> cd12d62e
-    // Remove the session from the original data
-    const updatedPhases = clientPhases.map((phase) => ({
-      ...phase,
-      sessions: phase.sessions.filter((s) => s.sessionId !== sessionId),
-    }));
-    setClientPhases(updatedPhases);
-    const data: DataResponse = {
-      phases: updatedPhases,
-    };
-    await axios.post(
-      `${API_BASE_URL}/mvmt/v1/client/phases`,
-      {
-        client_id: client_id,
-        data,
-      },
-      { withCredentials: true }
-    );
-  };
-
-  const handleExerciseAdd = (phaseId: string, sessionId: string) => {
-    const newExerciseId = ID.unique();
-    // Update the original data with the new exercise
-    const updatedPhases = clientPhases.map((phase) =>
-      phase.phaseId === phaseId
-        ? {
-            ...phase,
-            sessions: phase.sessions.map((session) =>
-              session.sessionId === sessionId
-                ? {
-                    ...session,
-                    exercises: [
-                      ...session.exercises,
-                      {
-                        id: newExerciseId,
-                        exerciseId: "",
-                        fullName: "",
-                        motion: "",
-                        targetArea: "",
-                        exerciseVideo: "",
-                        repsMin: 0,
-                        repsMax: 0,
-                        setsMin: 0,
-                        setsMax: 0,
-                        tempo: "",
-                        TUT: 0,
-                        restMin: 0,
-                        restMax: 0,
-                        exerciseOrder: session.exercises.length + 1, // Set the order to the current length + 1
-                        setOrderMarker: "",
-                        bias: "",
-                        lenShort: "",
-                        impliment: "",
-                        grip: "",
-                        angle: "",
-                        support: "",
-                      },
-                    ],
-                  }
-                : session
-            ),
-          }
-        : phase
-    );
-    setClientPhases(updatedPhases);
-    setEditingExerciseId(newExerciseId);
-  };
-
-  const handleExerciseUpdate = (
-    phaseId: string,
-    sessionId: string,
-    updatedExercise: Exercise
-  ) => {
-    // Update the exercise in the specific session and phase
-    const updatedPhases = clientPhases.map((phase) =>
-      phase.phaseId === phaseId
-        ? {
-            ...phase,
-            sessions: phase.sessions.map((session) =>
-              session.sessionId === sessionId
-                ? {
-                    ...session,
-                    exercises: session.exercises.map((e) =>
-                      e.id === updatedExercise.id ? updatedExercise : e
-                    ),
-                  }
-                : session
-            ),
-          }
-        : phase
-    );
-    setClientPhases(updatedPhases);
-  };
-
-  const handleEditExercise = (exerciseId) => {
-    setEditingExerciseId(exerciseId);
-  };
-
-  async function handleExerciseSave() {
-    setSavingState(true);
-    const data: DataResponse = {
-      phases: clientPhases,
-    };
-    await axios.post(
-      `${API_BASE_URL}/mvmt/v1/client/phases`,
-      {
-        client_id: client_id,
-        data,
-      },
-      { withCredentials: true }
-    );
-    setSavingState(false);
-  }
-
-  const handleCancelEdit = () => {
-    setEditingExerciseId(null);
-  };
-
-  const handleExerciseDelete = async (
-    phaseId: string,
-    sessionId: string,
-    exerciseId: string
-  ) => {
-    // Remove the exercise from the specific session and phase
-    const updatedPhases = clientPhases.map((phase) =>
-      phase.phaseId === phaseId
-        ? {
-            ...phase,
-            sessions: phase.sessions.map((session) =>
-              session.sessionId === sessionId
-                ? {
-                    ...session,
-                    exercises: session.exercises.filter(
-                      (e) => e.id !== exerciseId
-                    ),
-                  }
-                : session
-            ),
-          }
-        : phase
-    );
-    setClientPhases(updatedPhases);
-    const data: DataResponse = {
-      phases: updatedPhases,
-    };
-    await axios.post(
-      `${API_BASE_URL}/mvmt/v1/client/phases`,
-      {
-        client_id: client_id,
-        data,
-      },
-      { withCredentials: true }
-    );
-  };
-
-  const handleExerciseOrderChange = (
-    phaseId: string,
-    sessionId: string,
-    updatedExercises: Exercise[]
-  ) => {
-    // Update the exercise order in the specific session and phase
-    const updatedPhases = clientPhases.map((phase) =>
-      phase.phaseId === phaseId
-        ? {
-            ...phase,
-            sessions: phase.sessions.map((session) =>
-              session.sessionId === sessionId
-                ? {
-                    ...session,
-                    exercises: updatedExercises.map((exercise, index) => ({
-                      ...exercise,
-                      exerciseOrder: index + 1, // Update exerciseOrder to be 1-based index
-                    })),
-                  }
-                : session
-            ),
-          }
-        : phase
-    );
-    setClientPhases(updatedPhases);
-  };
-
-  const handlePhaseDelete = async (phaseId: string) => {
-    const updatedPhases = clientPhases.filter(
-      (phase) => phase.phaseId !== phaseId
-    );
-    setClientPhases(updatedPhases);
-    const data: DataResponse = {
-      phases: updatedPhases,
-    };
-    await axios.post(
-      `${API_BASE_URL}/mvmt/v1/client/phases`,
-      {
-        client_id: client_id,
-        data,
-      },
-      { withCredentials: true }
-    );
-  };
-
-  if (pageLoading) {
-    return (
-      <div className="">
-        <BreadcrumbLoading />
-      </div>
-    );
-  }
-
-  return (
-    <div className="w-full h-full">
-      {phaseActivation && (
-        <div className="fixed top-0 left-0 w-full h-full bg-gray-800 bg-opacity-75 z-50 flex items-center justify-center">
-          <div className="bg-white p-8 rounded-lg shadow-lg flex items-center justify-between gap-2">
-            <LoadingSpinner />
-            <span>Activating / Deactivating Phase, Please wait.</span>
-          </div>
-        </div>
-      )}
-      <div className="flex justify-between">
-        {phaseAddingState ? (
-          <div className="text-sm flex items-center justify-center px-4 secondary-btn uppercase gap-2 bg-gray-300 text-black cursor-not-allowed">
-<<<<<<< HEAD
-            <div className="h-4 w-4">
-              <LoadingSpinner className="text-black" />{" "}
-            </div>{" "}
-=======
-            <LoadingSpinner className="text-black w-4 h-4" />{" "}
->>>>>>> cd12d62e
-            <span>Adding Phase</span>
-          </div>
-        ) : (
-          <button
-            className="text-sm flex items-center justify-center px-4 secondary-btn uppercase gap-2 bg-green-500 text-white"
-            onClick={handleAddPhase}
-          >
-            <FaPlus />
-            Add Phase
-          </button>
-        )}
-      </div>
-      {/* <DemoTable exercises={workouts} /> */}
-      <div className="mt-4">
-        <div className="w-full space-y-4">
-          {clientPhases?.length === 0 ? (
-            <div className="text-center py-4 px-6 bg-gray-100 rounded-md shadow-sm">
-              <p className="text-gray-500 text-sm font-medium uppercase">
-                No phases added yet
-              </p>
-              <p className="text-gray-400 text-xs mt-1 uppercase">
-                Click &ldquo;Add Phase&rdquo; to get started
-              </p>
-            </div>
-          ) : (
-            clientPhases?.map((phase) => (
-              <PhaseComponent
-                key={phase.phaseId}
-                phase={phase}
-                workouts={workouts}
-                handleCopyPhase={handleCopyPhase}
-                onPhaseNameChange={handlePhaseNameChange}
-                onPhaseDelete={handlePhaseDelete}
-                onActivatePhase={handleActivatePhase}
-                onAddSession={onAddSession}
-                activePhaseId={
-                  clientPhases.find((p) => p.isActive)?.phaseId || null
-                }
-<<<<<<< HEAD
-                onSessionDelete={handleDeleteSession}
-                onSessionNameChange={handleSessionNameChange}
-                editingExerciseId={editingExerciseId}
-                handleAddExercise={handleExerciseAdd}
-=======
-                onSessionDelete={handleSessionDelete}
-                onSessionNameChange={handleSessionNameChange}
-                editingExerciseId={editingExerciseId}
-                onExerciseAdd={handleExerciseAdd}
->>>>>>> cd12d62e
-                onExerciseUpdate={handleExerciseUpdate}
-                onExerciseDelete={handleExerciseDelete}
-                handleExerciseSave={handleExerciseSave}
-                onExerciseOrderChange={handleExerciseOrderChange}
-                onEditExercise={handleEditExercise}
-                onCancelEdit={handleCancelEdit}
-                client_id={client_id}
-                nextSession={nextSession}
-                progressId={progressId}
-                setShowToast={setShowToast}
-                setToastMessage={setToastMessage}
-                setToastType={setToastType}
-                savingState={savingState}
-              />
-            ))
-          )}
-        </div>
-      </div>
-    </div>
-  );
 };
 
 export default WorkoutPlan;