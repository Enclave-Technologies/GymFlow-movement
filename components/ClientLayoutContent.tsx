"use client";
import { useUser } from "@/context/ClientContext";
import { useRouter } from "next/navigation";
import { IoIosArrowBack } from "react-icons/io";
import PageLoading from "./PageLoading";

const ClientLayoutContent = ({ children }: { children: React.ReactNode }) => {
    const { userError, userLoading } = useUser();
    const router = useRouter();

    // const handleBack = () => {
    //   window.location.href = `/users`;
    // };

    if (userError) {
        return (
            <div className="flex flex-col items-center justify-center p-8 bg-gray-50 text-black w-full">
                <div className="text-center p-8 bg-red-100 border-2 border-red-500 rounded-xl">
                    <h2 className="text-2xl font-bold text-red-700 mb-4">
                        Error
                    </h2>
                    <p className="text-red-600">
                        {userError.message ||
                            "An error occurred while fetching user data."}
                    </p>
                </div>
            </div>
        );
    }

    if (userLoading) {
        return <PageLoading />;
    }

    return (
<<<<<<< HEAD
      <div className="flex flex-col items-center justify-center p-8 bg-white text-black w-full">
        <div className="text-center p-8 bg-red-100 border-2 border-red-500 rounded-xl">
          <h2 className="text-2xl font-bold text-red-700 mb-4">Error</h2>
          <p className="text-red-600">
            {userError.message || "An error occurred while fetching user data."}
          </p>
=======
        <div className="relative">
            <div className="flex-grow bg-gray-50 flex flex-col items-start gap-2">
                {children}
            </div>
>>>>>>> 46fb548f
        </div>
    );
<<<<<<< HEAD
  }

  if (userLoading) {
    return <PageLoading />;
  }

  return (
    <div className="relative h-full">
      <div className="flex-grow bg-white flex flex-col items-start gap-2 py-2 h-full">
        {children}
      </div>
    </div>
  );
=======
>>>>>>> 46fb548f
};

export default ClientLayoutContent;<|MERGE_RESOLUTION|>--- conflicted
+++ resolved
@@ -33,22 +33,14 @@
     }
 
     return (
-<<<<<<< HEAD
       <div className="flex flex-col items-center justify-center p-8 bg-white text-black w-full">
         <div className="text-center p-8 bg-red-100 border-2 border-red-500 rounded-xl">
           <h2 className="text-2xl font-bold text-red-700 mb-4">Error</h2>
           <p className="text-red-600">
             {userError.message || "An error occurred while fetching user data."}
           </p>
-=======
-        <div className="relative">
-            <div className="flex-grow bg-gray-50 flex flex-col items-start gap-2">
-                {children}
-            </div>
->>>>>>> 46fb548f
         </div>
     );
-<<<<<<< HEAD
   }
 
   if (userLoading) {
@@ -62,8 +54,6 @@
       </div>
     </div>
   );
-=======
->>>>>>> 46fb548f
 };
 
 export default ClientLayoutContent;