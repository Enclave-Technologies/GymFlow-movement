--- conflicted
+++ resolved
@@ -54,12 +54,6 @@
         trainerError: error,
     } = useTrainer();
     const [loadingLogout, setLoadingLogout] = useState(false);
-
-<<<<<<< HEAD
-    // console.log(trainerData);
-=======
-
->>>>>>> 1aa68001
 
     const handleLogout = async () => {
         setLoadingLogout(true);
