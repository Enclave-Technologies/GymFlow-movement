--- conflicted
+++ resolved
@@ -19,16 +19,6 @@
 import useTableState from "@/hooks/useTableState";
 import ScrollTableSkeleton from "../pageSkeletons/scrollTableSkeleton";
 
-<<<<<<< HEAD
-type ApiResponse = {
-  data: any[];
-  meta: {
-    totalRowCount: number;
-  };
-};
-=======
-
->>>>>>> ef2cee99
 
 const ScrollTable = ({
   queryKey,
@@ -39,35 +29,9 @@
   globalFilter,
   setGlobalFilter,
 }) => {
-<<<<<<< HEAD
   const [totalDBRowCount, setTotalDBRowCount] = useState(0);
 
   const { sorting, handleSortingChange } = useTableState();
-
-  //react-query has a useInfiniteQuery hook that is perfect for this use case
-  const { data, fetchNextPage, isFetching, isLoading } =
-    useInfiniteQuery<ApiResponse>({
-      queryKey: [
-        queryKey,
-        sorting, //refetch when sorting changes
-        dataAdded, //refetch when new data is added
-        dataModified, //refetch when data is modified
-      ],
-      queryFn: async ({ pageParam = 0 }) => {
-        console.log(JSON.stringify(sorting), dataAdded, dataModified);
-
-        const start = (pageParam as number) * LIMIT;
-        const fetchedData = await fetchData(start, LIMIT, sorting); // api call
-        return fetchedData;
-      },
-      initialPageParam: 0,
-      getNextPageParam: (_lastGroup, groups) => groups.length,
-      refetchOnWindowFocus: false,
-      placeholderData: keepPreviousData,
-=======
-    const [totalDBRowCount, setTotalDBRowCount] = useState(0);
-
-    const { sorting, handleSortingChange } = useTableState();
 
     //react-query has a useInfiniteQuery hook that is perfect for this use case
     const { data, fetchNextPage, isFetching, isLoading } =
@@ -142,59 +106,58 @@
         manualSorting: true,
         manualFiltering: true,
         debugTable: true,
->>>>>>> ef2cee99
     });
 
-  //flatten the array of arrays from the useInfiniteQuery hook
-  const flatData = useMemo(
-    () => data?.pages?.flatMap((page) => page.data) ?? [],
-    [data]
-  );
-
-  useEffect(() => {
-    if (data?.pages?.[0]?.meta?.totalRowCount) {
-      setTotalDBRowCount(data?.pages?.[0]?.meta?.totalRowCount);
-    }
-  }, [data]);
-
-  // const totalDBRowCount = data?.pages?.[0]?.meta?.totalRowCount ?? 0;
-  const totalFetched = flatData.length;
-
-  //called on scroll and possibly on mount to fetch more data as the user scrolls and reaches bottom of table
-  const fetchMoreOnBottomReached = useFetchMoreOnBottomReached(
-    fetchNextPage,
-    isFetching,
-    totalFetched,
-    totalDBRowCount
-  );
-
-  const tableContainerRef = useInfiniteScroll(
-    fetchNextPage,
-    isFetching,
-    totalFetched,
-    totalDBRowCount
-  );
-
-  //a check on mount and after a fetch to see if the table is already scrolled to the bottom and immediately needs to fetch more data
-  useEffect(() => {
-    fetchMoreOnBottomReached(tableContainerRef.current);
-  }, [fetchMoreOnBottomReached]);
-
-  const table = useReactTable({
-    data: flatData,
-    columns,
-    state: {
-      sorting,
-      globalFilter,
-    },
-    globalFilterFn: globalFilterFunction, // Use the filter function here
-    onGlobalFilterChange: setGlobalFilter,
-    getCoreRowModel: getCoreRowModel(),
-    getSortedRowModel: getSortedRowModel(),
-    getFilteredRowModel: getFilteredRowModel(), //client side filtering
-    manualSorting: true,
-    debugTable: true,
-  });
+  // //flatten the array of arrays from the useInfiniteQuery hook
+  // const flatData = useMemo(
+  //   () => data?.pages?.flatMap((page) => page.data) ?? [],
+  //   [data]
+  // );
+
+  // useEffect(() => {
+  //   if (data?.pages?.[0]?.meta?.totalRowCount) {
+  //     setTotalDBRowCount(data?.pages?.[0]?.meta?.totalRowCount);
+  //   }
+  // }, [data]);
+
+  // // const totalDBRowCount = data?.pages?.[0]?.meta?.totalRowCount ?? 0;
+  // const totalFetched = flatData.length;
+
+  // //called on scroll and possibly on mount to fetch more data as the user scrolls and reaches bottom of table
+  // const fetchMoreOnBottomReached = useFetchMoreOnBottomReached(
+  //   fetchNextPage,
+  //   isFetching,
+  //   totalFetched,
+  //   totalDBRowCount
+  // );
+
+  // const tableContainerRef = useInfiniteScroll(
+  //   fetchNextPage,
+  //   isFetching,
+  //   totalFetched,
+  //   totalDBRowCount
+  // );
+
+  // //a check on mount and after a fetch to see if the table is already scrolled to the bottom and immediately needs to fetch more data
+  // useEffect(() => {
+  //   fetchMoreOnBottomReached(tableContainerRef.current);
+  // }, [fetchMoreOnBottomReached]);
+
+  // const table = useReactTable({
+  //   data: flatData,
+  //   columns,
+  //   state: {
+  //     sorting,
+  //     globalFilter,
+  //   },
+  //   globalFilterFn: globalFilterFunction, // Use the filter function here
+  //   onGlobalFilterChange: setGlobalFilter,
+  //   getCoreRowModel: getCoreRowModel(),
+  //   getSortedRowModel: getSortedRowModel(),
+  //   getFilteredRowModel: getFilteredRowModel(), //client side filtering
+  //   manualSorting: true,
+  //   debugTable: true,
+  // });
 
   //scroll to top of table when sorting changes
 
