--- conflicted
+++ resolved
@@ -7,244 +7,234 @@
 import axios from "axios";
 import LoadingSpinner from "./LoadingSpinner";
 import TitleEditBox from "./phase/PhaseTitle";
-<<<<<<< HEAD
-=======
 import SessionActions from "./session/SessionActions";
->>>>>>> e5330592
 import { RxDragHandleDots1 } from "react-icons/rx";
 import { useSortable } from "@dnd-kit/sortable";
 import { CSS } from "@dnd-kit/utilities";
 
 const SessionComponent: FC<SessionProps> = ({
-  index,
-  phaseId,
-  session,
-  workouts,
-  onSessionDelete,
-  onSessionNameChange,
-  editingExerciseId,
-  handleAddExercise,
-  onExerciseUpdate,
-  handleExerciseSave,
-  onExerciseDelete,
-  onExerciseOrderChange,
-  onEditExercise,
-  onCancelEdit,
-  client_id,
-  nextSession,
-  progressId,
-  handleCopySession,
-  setShowToast,
-  setToastMessage,
-  setToastType,
-  savingState,
-  isPhaseActive,
-<<<<<<< HEAD
-
-=======
->>>>>>> e5330592
+    index,
+    phaseId,
+    session,
+    workouts,
+    onSessionDelete,
+    onSessionNameChange,
+    editingExerciseId,
+    handleAddExercise,
+    onExerciseUpdate,
+    handleExerciseSave,
+    onExerciseDelete,
+    onExerciseOrderChange,
+    onEditExercise,
+    onCancelEdit,
+    client_id,
+    nextSession,
+    progressId,
+    handleCopySession,
+    setShowToast,
+    setToastMessage,
+    setToastType,
+    savingState,
+    isPhaseActive,
 }) => {
-  const router = useRouter();
-  const [isEditing, setIsEditing] = useState(false);
-  const [startingWorkout, setStartingWorkout] = useState(false);
-  const [sessionName, setSessionName] = useState(session.sessionName);
-  const [showSessionDeleteConfirm, setShowSessionDeleteConfirm] =
-    useState(false);
-  const [isCollapsed, setIsCollapsed] = useState(true);
-  const inputRef = useRef<HTMLInputElement>(null);
-
-  useEffect(() => {
-    if (isEditing && inputRef.current) {
-      inputRef.current.focus();
-    }
-  }, [isEditing, inputRef]);
-
-<<<<<<< HEAD
-  const handleSessionNameSubmit = () => {
-    onSessionNameChange(session.sessionId, sessionName).then((res) => {
-      setIsEditing(false);
-    });
-  };
-
-  const handleDeleteSession = () => {
-    setShowSessionDeleteConfirm(true); // Show confirmation dialog
-=======
-  const handleSessionNameChange = (e: React.ChangeEvent<HTMLInputElement>) => {
-    setSessionName(e.target.value);
-  };
-
-  const handleSessionNameSubmit = () => {
-    onSessionNameChange(session.sessionId, sessionName).then((res) => {
-      setIsEditing(false);
-    });
->>>>>>> e5330592
-  };
-
-  const handleDeleteSession = () => {
-    setShowSessionDeleteConfirm(true); // Show confirmation dialog
-  };
-
-  const confirmSessionDelete = () => {
-    onSessionDelete(session.sessionId); // Perform delete
-    setShowSessionDeleteConfirm(false); // Close dialog
-  };
-
-  const cancelSessionDelete = () => {
-    setShowSessionDeleteConfirm(false); // Just close the dialog
-  };
-
-  const handleStartSession = async () => {
-    // e.preventDefault();
-    try {
-      setStartingWorkout(true);
-      console.log("Preparing to start workout...");
-      const response = await axios.post(
-        `${API_BASE_URL}/mvmt/v1/client/start-workouts`,
-        {
-          progress_id: progressId,
-          client_id: client_id,
-          phase_id: phaseId,
-          session_id: session.sessionId,
-        },
-        {
-          withCredentials: true,
+    const router = useRouter();
+    const [isEditing, setIsEditing] = useState(false);
+    const [startingWorkout, setStartingWorkout] = useState(false);
+    const [sessionName, setSessionName] = useState(session.sessionName);
+    const [showSessionDeleteConfirm, setShowSessionDeleteConfirm] =
+        useState(false);
+    const [isCollapsed, setIsCollapsed] = useState(true);
+    const inputRef = useRef<HTMLInputElement>(null);
+
+    useEffect(() => {
+        if (isEditing && inputRef.current) {
+            inputRef.current.focus();
         }
-      );
-
-<<<<<<< HEAD
-=======
-      if (response.data.status) {
-        router.push(
-          `/record-workout?clientId=${client_id}&phaseId=${phaseId}&sessionId=${session?.sessionId}`
-        );
-      } else {
-        setToastMessage(response.data.message);
-        setToastType("error");
-        setStartingWorkout(false);
-        setShowToast(true);
-      }
-    } catch (e) {
-      console.error("Failed to start workout:", e);
-    } finally {
-    }
-  };
-
->>>>>>> e5330592
-  const { attributes, listeners, setNodeRef, transform, transition } =
-    useSortable({ id: session.sessionId });
-
-  const style = {
-    transform: CSS.Transform.toString(transform),
-    transition,
-  };
-
-  return (
-    <div
-      className="bg-white flex flex-col gap-4"
-      ref={setNodeRef}
-      style={style}
-    >
-      {startingWorkout && (
-        <div className="fixed top-0 left-0 w-full h-full bg-gray-800 bg-opacity-75 z-50 flex items-center justify-center">
-          <div className="bg-white p-8 rounded-lg shadow-lg flex items-center justify-between gap-2">
-            <LoadingSpinner />
-            <span>Starting Workout.</span>
-          </div>
-        </div>
-      )}
-      <div className="flex items-center justify-between container-class relative ">
-        <div className="w-full">
-          <div className="flex items-center gap-4 w-full">
-            <div {...attributes} {...listeners}>
-              <RxDragHandleDots1 size={16} />
-            </div>
-            <div className="w-full flex items-center justify-between gap-2 border-b-[1px] border-gray-300 py-4">
-              <div className="flex flex-row items-center justify-start gap-2">
-                <button
-                  className="flex items-center gap-1 p-1 text-gray-400 hover:text-gray-600 transition-all duration-200"
-                  onClick={() => setIsCollapsed(!isCollapsed)}
-                >
-                  {isCollapsed ? (
-                    <>
-                      <FaChevronRight className="text-lg" />
-                    </>
-                  ) : (
-                    <>
-                      <FaChevronUp className="text-lg" />
-                    </>
-                  )}
-                </button>
-                <div className="flex flex-row gap-2 items-center relative">
-                  <span className="font-medium">{sessionName}</span>
-                  {/* {nextSession?.$id === session.sessionId ? (
+    }, [isEditing, inputRef]);
+
+    const handleSessionNameChange = (
+        e: React.ChangeEvent<HTMLInputElement>
+    ) => {
+        setSessionName(e.target.value);
+    };
+
+    const handleSessionNameSubmit = () => {
+        onSessionNameChange(session.sessionId, sessionName).then((res) => {
+            setIsEditing(false);
+        });
+    };
+
+    const handleDeleteSession = () => {
+        setShowSessionDeleteConfirm(true); // Show confirmation dialog
+    };
+
+    const confirmSessionDelete = () => {
+        onSessionDelete(session.sessionId); // Perform delete
+        setShowSessionDeleteConfirm(false); // Close dialog
+    };
+
+    const cancelSessionDelete = () => {
+        setShowSessionDeleteConfirm(false); // Just close the dialog
+    };
+
+    const handleStartSession = async () => {
+        // e.preventDefault();
+        try {
+            setStartingWorkout(true);
+            console.log("Preparing to start workout...");
+            const response = await axios.post(
+                `${API_BASE_URL}/mvmt/v1/client/start-workouts`,
+                {
+                    progress_id: progressId,
+                    client_id: client_id,
+                    phase_id: phaseId,
+                    session_id: session.sessionId,
+                },
+                {
+                    withCredentials: true,
+                }
+            );
+
+            if (response.data.status) {
+                router.push(
+                    `/record-workout?clientId=${client_id}&phaseId=${phaseId}&sessionId=${session?.sessionId}`
+                );
+            } else {
+                setToastMessage(response.data.message);
+                setToastType("error");
+                setStartingWorkout(false);
+                setShowToast(true);
+            }
+        } catch (e) {
+            console.error("Failed to start workout:", e);
+        } finally {
+        }
+    };
+
+    const { attributes, listeners, setNodeRef, transform, transition } =
+        useSortable({ id: session.sessionId });
+
+    const style = {
+        transform: CSS.Transform.toString(transform),
+        transition,
+    };
+
+    return (
+        <div
+            className="bg-white flex flex-col gap-4"
+            ref={setNodeRef}
+            style={style}
+        >
+            {startingWorkout && (
+                <div className="fixed top-0 left-0 w-full h-full bg-gray-800 bg-opacity-75 z-50 flex items-center justify-center">
+                    <div className="bg-white p-8 rounded-lg shadow-lg flex items-center justify-between gap-2">
+                        <LoadingSpinner />
+                        <span>Starting Workout.</span>
+                    </div>
+                </div>
+            )}
+            <div className="flex items-center justify-between container-class relative ">
+                <div className="w-full">
+                    <div className="flex items-center gap-4 w-full">
+                        <div {...attributes} {...listeners}>
+                            <RxDragHandleDots1 size={16} />
+                        </div>
+                        <div className="w-full flex items-center justify-between gap-2 border-b-[1px] border-gray-300 py-4">
+                            <div className="flex flex-row items-center justify-start gap-2">
+                                <button
+                                    className="flex items-center gap-1 p-1 text-gray-400 hover:text-gray-600 transition-all duration-200"
+                                    onClick={() => setIsCollapsed(!isCollapsed)}
+                                >
+                                    {isCollapsed ? (
+                                        <>
+                                            <FaChevronRight className="text-lg" />
+                                        </>
+                                    ) : (
+                                        <>
+                                            <FaChevronUp className="text-lg" />
+                                        </>
+                                    )}
+                                </button>
+                                <div className="flex flex-row gap-2 items-center relative">
+                                    <span className="font-medium">
+                                        {sessionName}
+                                    </span>
+                                    {/* {nextSession?.$id === session.sessionId ? (
                     <span className="text-xs text-gray-400">(RECOMMENDED)</span>
                   ) : (
                     ""
                   )} */}
-                  {isEditing && (
-                    <TitleEditBox
-                      title="Session Title"
-                      value={sessionName}
-                      handleValueChange={handleSessionNameChange}
-                      handleValueSubmit={handleSessionNameSubmit}
-                      inputRef={inputRef}
-                      setIsEditingTitle={setIsEditing}
-                      savingState={savingState}
-                    />
-                  )}
-                  <SessionActions
+                                    {isEditing && (
+                                        <TitleEditBox
+                                            title="Session Title"
+                                            value={sessionName}
+                                            handleValueChange={
+                                                handleSessionNameChange
+                                            }
+                                            handleValueSubmit={
+                                                handleSessionNameSubmit
+                                            }
+                                            inputRef={inputRef}
+                                            setIsEditingTitle={setIsEditing}
+                                            savingState={savingState}
+                                        />
+                                    )}
+                                    <SessionActions
+                                        phaseId={phaseId}
+                                        session={session}
+                                        setIsEditingTitle={setIsEditing}
+                                        handleDeleteSession={
+                                            handleDeleteSession
+                                        }
+                                        handleCopySession={handleCopySession}
+                                        handleAddExercise={handleAddExercise}
+                                    />
+                                </div>
+                            </div>
+                            <div className="flex flex-row items-center gap-4">
+                                <button
+                                    className={`${
+                                        isPhaseActive
+                                            ? "bg-green-500"
+                                            : "bg-gray-500 cursor-not-allowed"
+                                    } text-white px-4 py-2 rounded-md`}
+                                    disabled={!isPhaseActive}
+                                    onClick={handleStartSession}
+                                >
+                                    {`Start Session`} (
+                                    {session.sessionTime || "0"} mins)
+                                </button>
+                            </div>
+                        </div>
+                    </div>
+                </div>
+            </div>
+            {showSessionDeleteConfirm && (
+                <DeleteConfirmationDialog
+                    title={`Session: ${session.sessionName}`}
+                    confirmDelete={confirmSessionDelete}
+                    cancelDelete={cancelSessionDelete}
+                />
+            )}
+            {!isCollapsed && (
+                <SessionExerciseComponent
                     phaseId={phaseId}
-                    session={session}
-                    setIsEditingTitle={setIsEditing}
-                    handleDeleteSession={handleDeleteSession}
-                    handleCopySession={handleCopySession}
+                    sessionId={session.sessionId}
+                    exercises={session.exercises}
+                    workouts={workouts}
+                    editingExerciseId={editingExerciseId}
                     handleAddExercise={handleAddExercise}
-                  />
-                </div>
-              </div>
-              <div className="flex flex-row items-center gap-4">
-                <button
-                  className={`${
-                    isPhaseActive
-                      ? "bg-green-500"
-                      : "bg-gray-500 cursor-not-allowed"
-                  } text-white px-4 py-2 rounded-md`}
-                  disabled={!isPhaseActive}
-                  onClick={handleStartSession}
-                >
-                  {`Start Session`} ({session.sessionTime || "0"} mins)
-                </button>
-              </div>
-            </div>
-          </div>
+                    onExerciseUpdate={onExerciseUpdate}
+                    onExerciseDelete={onExerciseDelete}
+                    handleExerciseSave={handleExerciseSave}
+                    onExerciseOrderChange={onExerciseOrderChange}
+                    onEditExercise={onEditExercise}
+                    onCancelEdit={onCancelEdit}
+                    savingState={savingState}
+                />
+            )}
         </div>
-      </div>
-      {showSessionDeleteConfirm && (
-        <DeleteConfirmationDialog
-          title={`Session: ${session.sessionName}`}
-          confirmDelete={confirmSessionDelete}
-          cancelDelete={cancelSessionDelete}
-        />
-      )}
-      {!isCollapsed && (
-        <SessionExerciseComponent
-          phaseId={phaseId}
-          sessionId={session.sessionId}
-          exercises={session.exercises}
-          workouts={workouts}
-          editingExerciseId={editingExerciseId}
-          handleAddExercise={handleAddExercise}
-          onExerciseUpdate={onExerciseUpdate}
-          onExerciseDelete={onExerciseDelete}
-          handleExerciseSave={handleExerciseSave}
-          onExerciseOrderChange={onExerciseOrderChange}
-          onEditExercise={onEditExercise}
-          onCancelEdit={onCancelEdit}
-          savingState={savingState}
-        />
-      )}
-    </div>
-  );
+    );
 };
 
 export default SessionComponent;