import React, { FC, useEffect, useRef, useState } from "react";
import {
<<<<<<< HEAD
    FaChevronDown,
    FaChevronRight,
    FaChevronUp,
    FaCopy,
    FaEdit,
    FaPlus,
    FaTrash,
=======
  FaChevronDown,
  FaChevronRight,
  FaChevronUp,
  FaCopy,
  FaEdit,
  FaPlus,
  FaTrash,
>>>>>>> b4f4c0db
} from "react-icons/fa";
import SessionExerciseComponent from "./SessionExerciseComponent";
import DeleteConfirmationDialog from "./DeleteConfirmationDialog";
import { useRouter } from "next/navigation";
import { API_BASE_URL } from "@/configs/constants";
import axios from "axios";
import TooltipButton from "./pure-components/TooltipButton";

const SessionComponent: FC<SessionProps> = ({
<<<<<<< HEAD
    index,
    phaseId,
    session,
    workouts,
    onSessionDelete,
    onSessionNameChange,
    editingExerciseId,
    onExerciseAdd,
    onExerciseUpdate,
    handleExerciseSave,
    onExerciseDelete,
    onExerciseOrderChange,
    onEditExercise,
    onCancelEdit,
    client_id,
    nextSession,
    progressId,
    handleCopySession,
}) => {
    const router = useRouter();
    const [isEditing, setIsEditing] = useState(false);
    const [sessionName, setSessionName] = useState(session.sessionName);
    const [showSessionDeleteConfirm, setShowSessionDeleteConfirm] =
        useState(false);
    const [isCollapsed, setIsCollapsed] = useState(true);
    const inputRef = useRef<HTMLInputElement>(null);
=======
  index,
  phaseId,
  session,
  workouts,
  onSessionDelete,
  onSessionNameChange,
  editingExerciseId,
  onExerciseAdd,
  onExerciseUpdate,
  onExerciseDelete,
  onExerciseOrderChange,
  onEditExercise,
  onCancelEdit,
  client_id,
  nextSession,
  progressId,
  handleCopySession,
}) => {
  const router = useRouter();
  const [isEditing, setIsEditing] = useState(false);
  const [sessionName, setSessionName] = useState(session.sessionName);
  const [showSessionDeleteConfirm, setShowSessionDeleteConfirm] =
    useState(false);
  const [isCollapsed, setIsCollapsed] = useState(true);
  const inputRef = useRef<HTMLInputElement>(null);
>>>>>>> b4f4c0db

  useEffect(() => {
    if (isEditing && inputRef.current) {
      inputRef.current.focus();
    }
  }, [isEditing, inputRef]);

  const handleSessionNameChange = (e: React.ChangeEvent<HTMLInputElement>) => {
    setSessionName(e.target.value);
  };

  const handleSessionNameSubmit = () => {
    onSessionNameChange(session.sessionId, sessionName);
    setIsEditing(false);
  };

  const handleSessionDelete = () => {
    setShowSessionDeleteConfirm(true); // Show confirmation dialog
  };

  const confirmSessionDelete = () => {
    onSessionDelete(session.sessionId); // Perform delete
    setShowSessionDeleteConfirm(false); // Close dialog
  };

  const cancelSessionDelete = () => {
    setShowSessionDeleteConfirm(false); // Just close the dialog
  };

<<<<<<< HEAD
    const handleStartSession = async () => {
        // e.preventDefault();
        try {
            // setPageLoading(true);
            // setWorkoutPressed(true);
            console.log("Preparing to start workout...");
            const response = await axios.post(
                `${API_BASE_URL}/mvmt/v1/client/start-workouts`,
                {
                    progress_id: progressId,
                },
                {
                    withCredentials: true,
                }
            );
            router.push(
                `/record-workout?clientId=${client_id}&phaseId=${phaseId}&sessionId=${session?.sessionId}`
            );
        } catch (e) {
            console.error("Failed to start workout:", e);
        } finally {
            // setWorkoutPressed(false);
            // setPageLoading(false);
        }
    };

    return (
        <div className="bg-white p-4 pr-0 border-b-[1px] border-gray-300 flex flex-col gap-4">
            <div className="flex items-center justify-between container-class relative">
                <div className="">
                    {isEditing ? (
                        <input
                            type="text"
                            className="w-full px-3 py-2 text-gray-700 rounded-md border focus:outline-none"
                            value={sessionName}
                            onChange={handleSessionNameChange}
                            onBlur={handleSessionNameSubmit}
                            ref={inputRef}
                        />
                    ) : (
                        <div className="flex items-center gap-2">
                            <div className="flex items-center gap-2">
                                <button
                                    className="flex items-center gap-1 p-1 text-gray-400 hover:text-gray-600 transition-all duration-200"
                                    onClick={() => setIsCollapsed(!isCollapsed)}
                                >
                                    {isCollapsed ? (
                                        <>
                                            <FaChevronRight className="text-lg" />
                                        </>
                                    ) : (
                                        <>
                                            <FaChevronUp className="text-lg" />
                                        </>
                                    )}
                                </button>
                                <div className="flex items-center gap-1">
                                    <span className="font-medium">
                                        {sessionName}
                                    </span>
                                    <TooltipButton
                                        tooltip="Rename Session"
                                        className="ml-2 text-gray-400 hover:text-gray-600 focus:outline-none focus:ring focus:ring-green-500"
                                        onClick={() => {
                                            setIsEditing(true);
                                        }}
                                    >
                                        <FaEdit />
                                    </TooltipButton>
                                    <TooltipButton
                                        tooltip="Delete Session"
                                        className="ml-2 text-red-400 hover:text-red-600 focus:outline-none focus:ring focus:ring-red-500"
                                        onClick={handleSessionDelete}
                                    >
                                        <FaTrash />
                                    </TooltipButton>
                                    <TooltipButton
                                        tooltip="Duplicate Session"
                                        className="ml-2 text-green-500 hover:text-green-900 focus:outline-none focus:ring focus:ring-green-500"
                                        onClick={() =>
                                            handleCopySession(session)
                                        }
                                    >
                                        <FaCopy />
                                    </TooltipButton>
                                    <TooltipButton
                                        tooltip="Add Exercise"
                                        className="ml-2 text-green-500 hover:text-green-900 focus:outline-none focus:ring focus:ring-green-500"
                                        onClick={() => {
                                            onExerciseAdd(
                                                phaseId,
                                                session.sessionId
                                            );
                                        }}
                                    >
                                        <FaPlus />
                                        {/* <span className="hidden lg:flex">Copy</span> */}
                                    </TooltipButton>
                                </div>
                            </div>
                            {showSessionDeleteConfirm && (
                                <DeleteConfirmationDialog
                                    title={`Session: ${session.sessionName}`}
                                    confirmDelete={confirmSessionDelete}
                                    cancelDelete={cancelSessionDelete}
                                />
                            )}
                        </div>
                    )}
                </div>
                <div className="flex flex-row items-center gap-4">
                    <button
                        className="bg-green-500 text-white px-4 py-2 rounded-md"
                        onClick={handleStartSession}
                    >
                        Start Session
                        {/* ( {session.sessionTime || "0"} mins) */}
                    </button>
=======
  const handleStartSession = async () => {
    // e.preventDefault();
    try {
      // setPageLoading(true);
      // setWorkoutPressed(true);
      console.log("Preparing to start workout...");
      const response = await axios.post(
        `${API_BASE_URL}/mvmt/v1/client/start-workouts`,
        {
          progress_id: progressId,
        },
        {
          withCredentials: true,
        }
      );
      router.push(
        `/record-workout?clientId=${client_id}&phaseId=${phaseId}&sessionId=${session?.sessionId}`
      );
    } catch (e) {
      console.error("Failed to start workout:", e);
    } finally {
      // setWorkoutPressed(false);
      // setPageLoading(false);
    }
  };

  return (
    <div className="bg-white p-4 pr-0 border-b-[1px] border-gray-300 flex flex-col gap-4">
      <div className="flex items-center justify-between container-class relative">
        <div className="">
          {isEditing ? (
            <input
              type="text"
              className="w-full px-3 py-2 text-gray-700 rounded-md border focus:outline-none"
              value={sessionName}
              onChange={handleSessionNameChange}
              onBlur={handleSessionNameSubmit}
              ref={inputRef}
            />
          ) : (
            <div className="flex items-center gap-2">
              <div className="flex items-center gap-2">
                <button
                  className="flex items-center gap-1 p-1 text-gray-400 hover:text-gray-600 transition-all duration-200"
                  onClick={() => setIsCollapsed(!isCollapsed)}
                >
                  {isCollapsed ? (
                    <>
                      <FaChevronRight className="text-lg" />
                    </>
                  ) : (
                    <>
                      <FaChevronUp className="text-lg" />
                    </>
                  )}
                </button>
                <div className="flex items-center gap-1">
                  <span className="font-medium">{sessionName}</span>
                  <TooltipButton
                    tooltip="Rename Session"
                    className="ml-2 text-gray-400 hover:text-gray-600 focus:outline-none focus:ring focus:ring-green-500"
                    onClick={() => {
                      setIsEditing(true);
                    }}
                  >
                    <FaEdit />
                  </TooltipButton>
                  <TooltipButton
                    tooltip="Delete Session"
                    className="ml-2 text-red-400 hover:text-red-600 focus:outline-none focus:ring focus:ring-red-500"
                    onClick={handleSessionDelete}
                  >
                    <FaTrash />
                  </TooltipButton>
                  <TooltipButton
                    tooltip="Duplicate Session"
                    className="ml-2 text-green-500 hover:text-green-900 focus:outline-none focus:ring focus:ring-green-500"
                    onClick={() => handleCopySession(session)}
                  >
                    <FaCopy />
                  </TooltipButton>
                  <TooltipButton
                    tooltip="Add Exercise"
                    className="ml-2 text-green-500 hover:text-green-900 focus:outline-none focus:ring focus:ring-green-500"
                    onClick={() => {
                      onExerciseAdd(phaseId, session.sessionId);
                    }}
                  >
                    <FaPlus />
                    {/* <span className="hidden lg:flex">Copy</span> */}
                  </TooltipButton>
>>>>>>> b4f4c0db
                </div>
              </div>
              {showSessionDeleteConfirm && (
                <DeleteConfirmationDialog
                  title={`Session: ${session.sessionName}`}
                  confirmDelete={confirmSessionDelete}
                  cancelDelete={cancelSessionDelete}
                />
              )}
            </div>
<<<<<<< HEAD
            {!isCollapsed && (
                <SessionExerciseComponent
                    phaseId={phaseId}
                    sessionId={session.sessionId}
                    exercises={session.exercises}
                    workouts={workouts}
                    editingExerciseId={editingExerciseId}
                    onExerciseAdd={onExerciseAdd}
                    onExerciseUpdate={onExerciseUpdate}
                    onExerciseDelete={onExerciseDelete}
                    handleExerciseSave={handleExerciseSave}
                    onExerciseOrderChange={onExerciseOrderChange}
                    onEditExercise={onEditExercise}
                    onCancelEdit={onCancelEdit}
                />
            )}
=======
          )}
        </div>
        <div className="flex flex-row items-center gap-4">
          <button
            className="bg-green-500 text-white px-4 py-2 rounded-md"
            onClick={handleStartSession}
          >
            Start Session
            {/* ( {session.sessionTime || "0"} mins) */}
          </button>
>>>>>>> b4f4c0db
        </div>
      </div>
      {!isCollapsed && (
        <SessionExerciseComponent
          phaseId={phaseId}
          sessionId={session.sessionId}
          exercises={session.exercises}
          workouts={workouts}
          editingExerciseId={editingExerciseId}
          onExerciseAdd={onExerciseAdd}
          onExerciseUpdate={onExerciseUpdate}
          onExerciseDelete={onExerciseDelete}
          onExerciseOrderChange={onExerciseOrderChange}
          onEditExercise={onEditExercise}
          onCancelEdit={onCancelEdit}
        />
      )}
    </div>
  );
};

export default SessionComponent;<|MERGE_RESOLUTION|>--- conflicted
+++ resolved
@@ -1,6 +1,5 @@
 import React, { FC, useEffect, useRef, useState } from "react";
 import {
-<<<<<<< HEAD
     FaChevronDown,
     FaChevronRight,
     FaChevronUp,
@@ -8,15 +7,6 @@
     FaEdit,
     FaPlus,
     FaTrash,
-=======
-  FaChevronDown,
-  FaChevronRight,
-  FaChevronUp,
-  FaCopy,
-  FaEdit,
-  FaPlus,
-  FaTrash,
->>>>>>> b4f4c0db
 } from "react-icons/fa";
 import SessionExerciseComponent from "./SessionExerciseComponent";
 import DeleteConfirmationDialog from "./DeleteConfirmationDialog";
@@ -26,7 +16,6 @@
 import TooltipButton from "./pure-components/TooltipButton";
 
 const SessionComponent: FC<SessionProps> = ({
-<<<<<<< HEAD
     index,
     phaseId,
     session,
@@ -53,33 +42,6 @@
         useState(false);
     const [isCollapsed, setIsCollapsed] = useState(true);
     const inputRef = useRef<HTMLInputElement>(null);
-=======
-  index,
-  phaseId,
-  session,
-  workouts,
-  onSessionDelete,
-  onSessionNameChange,
-  editingExerciseId,
-  onExerciseAdd,
-  onExerciseUpdate,
-  onExerciseDelete,
-  onExerciseOrderChange,
-  onEditExercise,
-  onCancelEdit,
-  client_id,
-  nextSession,
-  progressId,
-  handleCopySession,
-}) => {
-  const router = useRouter();
-  const [isEditing, setIsEditing] = useState(false);
-  const [sessionName, setSessionName] = useState(session.sessionName);
-  const [showSessionDeleteConfirm, setShowSessionDeleteConfirm] =
-    useState(false);
-  const [isCollapsed, setIsCollapsed] = useState(true);
-  const inputRef = useRef<HTMLInputElement>(null);
->>>>>>> b4f4c0db
 
   useEffect(() => {
     if (isEditing && inputRef.current) {
@@ -109,7 +71,6 @@
     setShowSessionDeleteConfirm(false); // Just close the dialog
   };
 
-<<<<<<< HEAD
     const handleStartSession = async () => {
         // e.preventDefault();
         try {
@@ -228,99 +189,6 @@
                         Start Session
                         {/* ( {session.sessionTime || "0"} mins) */}
                     </button>
-=======
-  const handleStartSession = async () => {
-    // e.preventDefault();
-    try {
-      // setPageLoading(true);
-      // setWorkoutPressed(true);
-      console.log("Preparing to start workout...");
-      const response = await axios.post(
-        `${API_BASE_URL}/mvmt/v1/client/start-workouts`,
-        {
-          progress_id: progressId,
-        },
-        {
-          withCredentials: true,
-        }
-      );
-      router.push(
-        `/record-workout?clientId=${client_id}&phaseId=${phaseId}&sessionId=${session?.sessionId}`
-      );
-    } catch (e) {
-      console.error("Failed to start workout:", e);
-    } finally {
-      // setWorkoutPressed(false);
-      // setPageLoading(false);
-    }
-  };
-
-  return (
-    <div className="bg-white p-4 pr-0 border-b-[1px] border-gray-300 flex flex-col gap-4">
-      <div className="flex items-center justify-between container-class relative">
-        <div className="">
-          {isEditing ? (
-            <input
-              type="text"
-              className="w-full px-3 py-2 text-gray-700 rounded-md border focus:outline-none"
-              value={sessionName}
-              onChange={handleSessionNameChange}
-              onBlur={handleSessionNameSubmit}
-              ref={inputRef}
-            />
-          ) : (
-            <div className="flex items-center gap-2">
-              <div className="flex items-center gap-2">
-                <button
-                  className="flex items-center gap-1 p-1 text-gray-400 hover:text-gray-600 transition-all duration-200"
-                  onClick={() => setIsCollapsed(!isCollapsed)}
-                >
-                  {isCollapsed ? (
-                    <>
-                      <FaChevronRight className="text-lg" />
-                    </>
-                  ) : (
-                    <>
-                      <FaChevronUp className="text-lg" />
-                    </>
-                  )}
-                </button>
-                <div className="flex items-center gap-1">
-                  <span className="font-medium">{sessionName}</span>
-                  <TooltipButton
-                    tooltip="Rename Session"
-                    className="ml-2 text-gray-400 hover:text-gray-600 focus:outline-none focus:ring focus:ring-green-500"
-                    onClick={() => {
-                      setIsEditing(true);
-                    }}
-                  >
-                    <FaEdit />
-                  </TooltipButton>
-                  <TooltipButton
-                    tooltip="Delete Session"
-                    className="ml-2 text-red-400 hover:text-red-600 focus:outline-none focus:ring focus:ring-red-500"
-                    onClick={handleSessionDelete}
-                  >
-                    <FaTrash />
-                  </TooltipButton>
-                  <TooltipButton
-                    tooltip="Duplicate Session"
-                    className="ml-2 text-green-500 hover:text-green-900 focus:outline-none focus:ring focus:ring-green-500"
-                    onClick={() => handleCopySession(session)}
-                  >
-                    <FaCopy />
-                  </TooltipButton>
-                  <TooltipButton
-                    tooltip="Add Exercise"
-                    className="ml-2 text-green-500 hover:text-green-900 focus:outline-none focus:ring focus:ring-green-500"
-                    onClick={() => {
-                      onExerciseAdd(phaseId, session.sessionId);
-                    }}
-                  >
-                    <FaPlus />
-                    {/* <span className="hidden lg:flex">Copy</span> */}
-                  </TooltipButton>
->>>>>>> b4f4c0db
                 </div>
               </div>
               {showSessionDeleteConfirm && (
@@ -331,7 +199,6 @@
                 />
               )}
             </div>
-<<<<<<< HEAD
             {!isCollapsed && (
                 <SessionExerciseComponent
                     phaseId={phaseId}
@@ -348,18 +215,6 @@
                     onCancelEdit={onCancelEdit}
                 />
             )}
-=======
-          )}
-        </div>
-        <div className="flex flex-row items-center gap-4">
-          <button
-            className="bg-green-500 text-white px-4 py-2 rounded-md"
-            onClick={handleStartSession}
-          >
-            Start Session
-            {/* ( {session.sessionTime || "0"} mins) */}
-          </button>
->>>>>>> b4f4c0db
         </div>
       </div>
       {!isCollapsed && (
