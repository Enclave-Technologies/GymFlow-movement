--- conflicted
+++ resolved
@@ -77,12 +77,11 @@
         setShowSessionDeleteConfirm(false); // Just close the dialog
     };
 
-<<<<<<< HEAD
     const handleStartSession = async () => {
         // e.preventDefault();
         try {
             setStartingWorkout(true);
-            console.log("Preparing to start workout...");
+
             const response = await axios.post(
                 `${API_BASE_URL}/mvmt/v1/client/start-workouts`,
                 {
@@ -95,25 +94,6 @@
                     withCredentials: true,
                 }
             );
-=======
-  const handleStartSession = async () => {
-    // e.preventDefault();
-    try {
-      setStartingWorkout(true);
-
-      const response = await axios.post(
-        `${API_BASE_URL}/mvmt/v1/client/start-workouts`,
-        {
-          progress_id: progressId,
-          client_id: client_id,
-          phase_id: phaseId,
-          session_id: session.sessionId,
-        },
-        {
-          withCredentials: true,
-        }
-      );
->>>>>>> 1aa68001
 
             if (response.data.status) {
                 router.push(
