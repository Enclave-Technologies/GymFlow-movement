import React, { FC, useMemo, useState } from "react";
import EditModeTable from "./EditModeTable";
<<<<<<< HEAD
=======
// import DragModeTable from "./DragModeTable";
import LoadingSpinner from "./LoadingSpinner";

>>>>>>> cd12d62e
const SessionExerciseComponent: FC<SessionExerciseProps> = ({
  phaseId,
  sessionId,
  exercises,
  workouts,
  editingExerciseId,
  onExerciseUpdate,
  onExerciseDelete,
  handleExerciseSave,
  onEditExercise,
  onCancelEdit,
  savingState,
}) => {
  // const [mode, setMode] = useState<"edit" | "draggable">("draggable");
  const [selTargetArea, setSelTargetArea] = useState("");

  const targetAreas = workouts.reduce((acc, workout) => {
    const { targetArea } = workout;
    if (targetArea === undefined) return acc;
    const capitalizedLabel =
      targetArea.charAt(0).toUpperCase() + targetArea.slice(1);
    if (!acc.some((item) => item.value === targetArea)) {
      acc.push({
        value: targetArea,
        label: capitalizedLabel,
      });
    }
    return acc;
  }, []);

  const getWorkoutOptions: (selectedTargetArea: string | null) => {
    value: string;
    label: string;
    workout: WorkoutData;
  }[] = (selectedTargetArea) => {
    return workouts.map((workout) => ({
      value: workout.$id,
      label: workout.fullName,
      workout: workout,
    }));
<<<<<<< HEAD
=======
    // .filter((option) => {
    //   if (!selectedTargetArea) {
    //     return true; // Return all options if no target area is selected
    //   }
    //   return option.workout.targetArea === selectedTargetArea;
    // });
>>>>>>> cd12d62e
  };

  const workoutOptions = useMemo(() => {
    let options = getWorkoutOptions(selTargetArea);
    return options;
  }, [selTargetArea]);

<<<<<<< HEAD
=======
  // const workoutOptions = workouts.map((workout) => ({
  //     value: workout.$id,
  //     label: workout.fullName,
  //     workout: workout,
  // }));

>>>>>>> cd12d62e
  return (
    <div className="mt-4 overflow-x-auto touch-action-none">
      <EditModeTable
        phaseId={phaseId}
        sessionId={sessionId}
        exercises={exercises}
        setSelTargetArea={setSelTargetArea}
        targetAreas={targetAreas}
        workoutOptions={workoutOptions}
        editingExerciseId={editingExerciseId}
        onEditExercise={onEditExercise}
        onExerciseDelete={onExerciseDelete}
        handleExerciseSave={handleExerciseSave}
        onExerciseUpdate={onExerciseUpdate}
        onCancelEdit={onCancelEdit}
        savingState={savingState}
      />
<<<<<<< HEAD
=======
      {/* ) : (
         <DragModeTable exercises={exercises} handleDragEnd={handleDragEnd} />
   )} */}
      {/* <div className="sticky bottom-0 left-0 bg-white shadow-md py-4">
        {savingState ? (
          <div className="w-full secondary-btn flex mt-4 px-4 py-2 items-center justify-center h-12 ">
            <LoadingSpinner className="w-4 h-4" />
          </div>
        ) : (
          <button
            className={`flex h-12 items-center justify-center w-full rounded mt-4 px-4 py-2
                         bg-green-500 text-white hover:bg-green-900 
                         transition-colors duration-200`}
            onClick={() => onExerciseAdd(phaseId, sessionId)}
          >
            <FaPlus className="mr-2" /> Add Exercise
          </button>
        )}
      </div> */}
>>>>>>> cd12d62e
    </div>
  );
};

export default SessionExerciseComponent;<|MERGE_RESOLUTION|>--- conflicted
+++ resolved
@@ -1,117 +1,71 @@
 import React, { FC, useMemo, useState } from "react";
 import EditModeTable from "./EditModeTable";
-<<<<<<< HEAD
-=======
-// import DragModeTable from "./DragModeTable";
-import LoadingSpinner from "./LoadingSpinner";
+const SessionExerciseComponent: FC<SessionExerciseProps> = ({
+    phaseId,
+    sessionId,
+    exercises,
+    workouts,
+    editingExerciseId,
+    onExerciseUpdate,
+    onExerciseDelete,
+    handleExerciseSave,
+    onEditExercise,
+    onCancelEdit,
+    savingState,
+}) => {
+    // const [mode, setMode] = useState<"edit" | "draggable">("draggable");
+    const [selTargetArea, setSelTargetArea] = useState("");
 
->>>>>>> cd12d62e
-const SessionExerciseComponent: FC<SessionExerciseProps> = ({
-  phaseId,
-  sessionId,
-  exercises,
-  workouts,
-  editingExerciseId,
-  onExerciseUpdate,
-  onExerciseDelete,
-  handleExerciseSave,
-  onEditExercise,
-  onCancelEdit,
-  savingState,
-}) => {
-  // const [mode, setMode] = useState<"edit" | "draggable">("draggable");
-  const [selTargetArea, setSelTargetArea] = useState("");
+    const targetAreas = workouts.reduce((acc, workout) => {
+        const { targetArea } = workout;
+        if (targetArea === undefined) return acc;
+        const capitalizedLabel =
+            targetArea.charAt(0).toUpperCase() + targetArea.slice(1);
+        if (!acc.some((item) => item.value === targetArea)) {
+            acc.push({
+                value: targetArea,
+                label: capitalizedLabel,
+            });
+        }
+        return acc;
+    }, []);
 
-  const targetAreas = workouts.reduce((acc, workout) => {
-    const { targetArea } = workout;
-    if (targetArea === undefined) return acc;
-    const capitalizedLabel =
-      targetArea.charAt(0).toUpperCase() + targetArea.slice(1);
-    if (!acc.some((item) => item.value === targetArea)) {
-      acc.push({
-        value: targetArea,
-        label: capitalizedLabel,
-      });
-    }
-    return acc;
-  }, []);
+    const getWorkoutOptions: (selectedTargetArea: string | null) => {
+        value: string;
+        label: string;
+        workout: WorkoutData;
+    }[] = (selectedTargetArea) => {
+        return workouts.map((workout) => ({
+            value: workout.$id,
+            label: workout.fullName,
+            workout: workout,
+        }));
+    };
 
-  const getWorkoutOptions: (selectedTargetArea: string | null) => {
-    value: string;
-    label: string;
-    workout: WorkoutData;
-  }[] = (selectedTargetArea) => {
-    return workouts.map((workout) => ({
-      value: workout.$id,
-      label: workout.fullName,
-      workout: workout,
-    }));
-<<<<<<< HEAD
-=======
-    // .filter((option) => {
-    //   if (!selectedTargetArea) {
-    //     return true; // Return all options if no target area is selected
-    //   }
-    //   return option.workout.targetArea === selectedTargetArea;
-    // });
->>>>>>> cd12d62e
-  };
+    const workoutOptions = useMemo(() => {
+        let options = getWorkoutOptions(selTargetArea);
+        return options;
+    }, [selTargetArea]);
 
-  const workoutOptions = useMemo(() => {
-    let options = getWorkoutOptions(selTargetArea);
-    return options;
-  }, [selTargetArea]);
-
-<<<<<<< HEAD
-=======
-  // const workoutOptions = workouts.map((workout) => ({
-  //     value: workout.$id,
-  //     label: workout.fullName,
-  //     workout: workout,
-  // }));
-
->>>>>>> cd12d62e
-  return (
-    <div className="mt-4 overflow-x-auto touch-action-none">
-      <EditModeTable
-        phaseId={phaseId}
-        sessionId={sessionId}
-        exercises={exercises}
-        setSelTargetArea={setSelTargetArea}
-        targetAreas={targetAreas}
-        workoutOptions={workoutOptions}
-        editingExerciseId={editingExerciseId}
-        onEditExercise={onEditExercise}
-        onExerciseDelete={onExerciseDelete}
-        handleExerciseSave={handleExerciseSave}
-        onExerciseUpdate={onExerciseUpdate}
-        onCancelEdit={onCancelEdit}
-        savingState={savingState}
-      />
-<<<<<<< HEAD
-=======
-      {/* ) : (
-         <DragModeTable exercises={exercises} handleDragEnd={handleDragEnd} />
-   )} */}
-      {/* <div className="sticky bottom-0 left-0 bg-white shadow-md py-4">
-        {savingState ? (
-          <div className="w-full secondary-btn flex mt-4 px-4 py-2 items-center justify-center h-12 ">
-            <LoadingSpinner className="w-4 h-4" />
-          </div>
-        ) : (
-          <button
-            className={`flex h-12 items-center justify-center w-full rounded mt-4 px-4 py-2
-                         bg-green-500 text-white hover:bg-green-900 
-                         transition-colors duration-200`}
-            onClick={() => onExerciseAdd(phaseId, sessionId)}
-          >
-            <FaPlus className="mr-2" /> Add Exercise
-          </button>
-        )}
-      </div> */}
->>>>>>> cd12d62e
-    </div>
-  );
+    return (
+        <div className="mt-4 overflow-x-auto touch-action-none">
+            <EditModeTable
+                phaseId={phaseId}
+                sessionId={sessionId}
+                exercises={exercises}
+                setSelTargetArea={setSelTargetArea}
+                targetAreas={targetAreas}
+                workoutOptions={workoutOptions}
+                editingExerciseId={editingExerciseId}
+                onEditExercise={onEditExercise}
+                onExerciseDelete={onExerciseDelete}
+                handleExerciseSave={handleExerciseSave}
+                onExerciseUpdate={onExerciseUpdate}
+                onCancelEdit={onCancelEdit}
+                savingState={savingState}
+            />
+        </div>
+    );
 };
 
 export default SessionExerciseComponent;