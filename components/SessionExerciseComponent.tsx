import React, { FC, useMemo, useState } from "react";
import { FaPlus } from "react-icons/fa";
import EditModeTable from "./EditModeTable";
import DragModeTable from "./DragModeTable";

const SessionExerciseComponent: FC<SessionExerciseProps> = ({
<<<<<<< HEAD
    phaseId,
    sessionId,
    exercises,
    workouts,
    editingExerciseId,
    onExerciseAdd,
    onExerciseUpdate,
    onExerciseDelete,
    handleExerciseSave,
    onExerciseOrderChange,
    onEditExercise,
    onCancelEdit,
}) => {
    const [mode, setMode] = useState<"edit" | "draggable">("draggable");
    const [selTargetArea, setSelTargetArea] = useState("");

    const targetAreas = workouts.reduce((acc, workout) => {
        const { targetArea } = workout;
        const capitalizedLabel =
            targetArea.charAt(0).toUpperCase() + targetArea.slice(1);
        if (!acc.some((item) => item.value === targetArea)) {
            acc.push({
                value: targetArea,
                label: capitalizedLabel,
            });
        }
        return acc;
    }, []);

    const getWorkoutOptions: (selectedTargetArea: string | null) => {
        value: string;
        label: string;
        workout: WorkoutData;
    }[] = (selectedTargetArea) => {
        return workouts
            .map((workout) => ({
                value: workout.$id,
                label: workout.fullName,
                workout: workout,
            }))
            .filter((option) => {
                if (!selectedTargetArea) {
                    return true; // Return all options if no target area is selected
                }
                return option.workout.targetArea === selectedTargetArea;
            });
    };

    const workoutOptions = useMemo(() => {
        return getWorkoutOptions(selTargetArea);
    }, [selTargetArea]);

    // const workoutOptions = workouts.map((workout) => ({
    //     value: workout.$id,
    //     label: workout.fullName,
    //     workout: workout,
    // }));

    // function handleDragEnd(event) {
    //     const { active, over } = event;

    //     if (active.id !== over.id) {
    //         const originalPos = exercises.findIndex((e) => e.id === active.id);
    //         const newPos = exercises.findIndex((e) => e.id === over.id);
    //         const newExercises = [...exercises];
    //         newExercises.splice(originalPos, 1);
    //         newExercises.splice(newPos, 0, exercises[originalPos]);
    //         onExerciseOrderChange(phaseId, sessionId, newExercises);
    //         console.log("drag end");
    //     }
    // }
    return (
        <div className="mt-4 overflow-x-auto touch-action-none">
            {/* {mode === "edit" ? ( */}
            <EditModeTable
                phaseId={phaseId}
                sessionId={sessionId}
                exercises={exercises}
                setSelTargetArea={setSelTargetArea}
                targetAreas={targetAreas}
                workoutOptions={workoutOptions}
                editingExerciseId={editingExerciseId}
                onEditExercise={onEditExercise}
                onExerciseDelete={onExerciseDelete}
                handleExerciseSave={handleExerciseSave}
                onExerciseUpdate={onExerciseUpdate}
                onCancelEdit={onCancelEdit}
            />
            {/* ) : (
         <DragModeTable exercises={exercises} handleDragEnd={handleDragEnd} />
   )} */}
            <div className="sticky bottom-0 left-0 bg-white shadow-md py-4">
                <button
                    className={`flex items-center justify-center w-full rounded mt-4 px-4 py-2
                         bg-green-500 text-white hover:bg-green-900 
                         transition-colors duration-200`}
                    onClick={() => onExerciseAdd(phaseId, sessionId)}
                >
                    <FaPlus className="mr-2" /> Add Exercise
                </button>
            </div>
        </div>
    );
=======
  phaseId,
  sessionId,
  exercises,
  workouts,
  editingExerciseId,
  onExerciseAdd,
  onExerciseUpdate,
  onExerciseDelete,
  onExerciseOrderChange,
  onEditExercise,
  onCancelEdit,
}) => {
  const [mode, setMode] = useState<"edit" | "draggable">("draggable");

  function handleDragEnd(event) {
    const { active, over } = event;

    if (active.id !== over.id) {
      const originalPos = exercises.findIndex((e) => e.id === active.id);
      const newPos = exercises.findIndex((e) => e.id === over.id);
      const newExercises = [...exercises];
      newExercises.splice(originalPos, 1);
      newExercises.splice(newPos, 0, exercises[originalPos]);
      onExerciseOrderChange(phaseId, sessionId, newExercises);
      console.log("drag end");
    }
  }

  const workoutOptions = workouts.map((workout) => ({
    value: workout.id,
    label: workout.SpecificDescription,
    workout: workout,
  }));

  return (
    <div className="mt-4 overflow-x-auto touch-action-none">
      {/* {mode === "edit" ? ( */}
      <EditModeTable
        phaseId={phaseId}
        sessionId={sessionId}
        exercises={exercises}
        workoutOptions={workoutOptions}
        editingExerciseId={editingExerciseId}
        onEditExercise={onEditExercise}
        onExerciseDelete={onExerciseDelete}
        onExerciseUpdate={onExerciseUpdate}
        onCancelEdit={onCancelEdit}
      />
      {/* ) : (
         <DragModeTable exercises={exercises} handleDragEnd={handleDragEnd} />
   )} */}
      <div className="sticky bottom-0 left-0 bg-white shadow-md py-4">
        <button
          className={`flex items-center justify-center w-full rounded mt-4 px-4 py-2
                         bg-green-500 text-white hover:bg-green-900 
                         transition-colors duration-200`}
          onClick={() => onExerciseAdd(phaseId, sessionId)}
        >
          <FaPlus className="mr-2" /> Add Exercise
        </button>
      </div>
    </div>
  );
>>>>>>> b4f4c0db
};

export default SessionExerciseComponent;<|MERGE_RESOLUTION|>--- conflicted
+++ resolved
@@ -4,7 +4,6 @@
 import DragModeTable from "./DragModeTable";
 
 const SessionExerciseComponent: FC<SessionExerciseProps> = ({
-<<<<<<< HEAD
     phaseId,
     sessionId,
     exercises,
@@ -108,71 +107,7 @@
             </div>
         </div>
     );
-=======
-  phaseId,
-  sessionId,
-  exercises,
-  workouts,
-  editingExerciseId,
-  onExerciseAdd,
-  onExerciseUpdate,
-  onExerciseDelete,
-  onExerciseOrderChange,
-  onEditExercise,
-  onCancelEdit,
-}) => {
-  const [mode, setMode] = useState<"edit" | "draggable">("draggable");
 
-  function handleDragEnd(event) {
-    const { active, over } = event;
-
-    if (active.id !== over.id) {
-      const originalPos = exercises.findIndex((e) => e.id === active.id);
-      const newPos = exercises.findIndex((e) => e.id === over.id);
-      const newExercises = [...exercises];
-      newExercises.splice(originalPos, 1);
-      newExercises.splice(newPos, 0, exercises[originalPos]);
-      onExerciseOrderChange(phaseId, sessionId, newExercises);
-      console.log("drag end");
-    }
-  }
-
-  const workoutOptions = workouts.map((workout) => ({
-    value: workout.id,
-    label: workout.SpecificDescription,
-    workout: workout,
-  }));
-
-  return (
-    <div className="mt-4 overflow-x-auto touch-action-none">
-      {/* {mode === "edit" ? ( */}
-      <EditModeTable
-        phaseId={phaseId}
-        sessionId={sessionId}
-        exercises={exercises}
-        workoutOptions={workoutOptions}
-        editingExerciseId={editingExerciseId}
-        onEditExercise={onEditExercise}
-        onExerciseDelete={onExerciseDelete}
-        onExerciseUpdate={onExerciseUpdate}
-        onCancelEdit={onCancelEdit}
-      />
-      {/* ) : (
-         <DragModeTable exercises={exercises} handleDragEnd={handleDragEnd} />
-   )} */}
-      <div className="sticky bottom-0 left-0 bg-white shadow-md py-4">
-        <button
-          className={`flex items-center justify-center w-full rounded mt-4 px-4 py-2
-                         bg-green-500 text-white hover:bg-green-900 
-                         transition-colors duration-200`}
-          onClick={() => onExerciseAdd(phaseId, sessionId)}
-        >
-          <FaPlus className="mr-2" /> Add Exercise
-        </button>
-      </div>
-    </div>
-  );
->>>>>>> b4f4c0db
 };
 
 export default SessionExerciseComponent;