import { defaultProfileURL } from "@/configs/constants";
import Image from "next/image";
import { useMemo, useState } from "react";
import Table from "./Table";

const TrainerTable = ({ trainers, search }) => {
<<<<<<< HEAD
    // const filteredTrainers = useMemo(() => {
    //     return trainers.filter((trainer) => {
    //         return (
    //             trainer.name.toLowerCase().includes(search.toLowerCase()) ||
    //             trainer.jobTitle.toLowerCase().includes(search.toLowerCase()) ||
    //             trainer.email?.toLowerCase().includes(search.toLowerCase()) ||
    //             trainer.phone?.toLowerCase().includes(search.toLowerCase())
    //         );
    //     });
    // }, [trainers, search]);
=======
    const filteredTrainers = useMemo(() => {
        return trainers.filter((trainer) => {
            return (
                trainer.name.toLowerCase().includes(search.toLowerCase()) ||
                trainer.jobTitle.toLowerCase().includes(search.toLowerCase()) ||
                trainer.email?.toLowerCase().includes(search.toLowerCase()) ||
                trainer.phone?.toLowerCase().includes(search.toLowerCase())
            );
        });
    }, [trainers, search]);
>>>>>>> b4f4c0db

    const head = useMemo(() => {
        const headers = ["", "Name", "Title", "Email", "Phone"];
        return headers.map((header, index) => {
            return (
                <th
                    key={index}
                    className="text-xs uppercase font-bold pl-5 pr-4 h-8  whitespace-nowrap"
                >
                    {header}
                </th>
            );
        });
    }, []);

    const rows = useMemo(() => {
<<<<<<< HEAD
        return trainers.map((trainer, index) => {
=======
        return filteredTrainers.map((trainer, index) => {
>>>>>>> b4f4c0db
            return (
                <tr
                    key={index}
                    className={`${
                        index % 2 ? "bg-white" : "bg-gray-100"
                    } h-12 touch-action-none hover:bg-gray-200`}
                >
                    <td className="pl-5">
                        <div className="w-10 h-10 flex items-center justify-center">
                            <Image
                                src={trainer.imageUrl || defaultProfileURL}
                                width={32}
                                height={32}
                                alt={`Image of ${trainer.name}`}
                                className="rounded-full"
                            />
                        </div>
                    </td>
                    <td className="pl-5 whitespace-nowrap cursor-pointer text-sm font-semibold underline">
                        {trainer.name}
                    </td>
                    <td className="pl-5 whitespace-nowrap text-sm">
                        {trainer.jobTitle}
                    </td>
                    <td className="pl-5 whitespace-nowrap text-sm">
                        {trainer.email}
                    </td>
                    <td className="pl-5 whitespace-nowrap text-sm">
                        {trainer.phone}
                    </td>
                </tr>
            );
        });
<<<<<<< HEAD
    }, [trainers]);
=======
    }, [filteredTrainers]);
>>>>>>> b4f4c0db
    return (
        <main className="flex flex-col bg-gray-100 text-black">
            <Table rows={rows} head={head} />
        </main>
    );
};

export default TrainerTable;<|MERGE_RESOLUTION|>--- conflicted
+++ resolved
@@ -4,29 +4,6 @@
 import Table from "./Table";
 
 const TrainerTable = ({ trainers, search }) => {
-<<<<<<< HEAD
-    // const filteredTrainers = useMemo(() => {
-    //     return trainers.filter((trainer) => {
-    //         return (
-    //             trainer.name.toLowerCase().includes(search.toLowerCase()) ||
-    //             trainer.jobTitle.toLowerCase().includes(search.toLowerCase()) ||
-    //             trainer.email?.toLowerCase().includes(search.toLowerCase()) ||
-    //             trainer.phone?.toLowerCase().includes(search.toLowerCase())
-    //         );
-    //     });
-    // }, [trainers, search]);
-=======
-    const filteredTrainers = useMemo(() => {
-        return trainers.filter((trainer) => {
-            return (
-                trainer.name.toLowerCase().includes(search.toLowerCase()) ||
-                trainer.jobTitle.toLowerCase().includes(search.toLowerCase()) ||
-                trainer.email?.toLowerCase().includes(search.toLowerCase()) ||
-                trainer.phone?.toLowerCase().includes(search.toLowerCase())
-            );
-        });
-    }, [trainers, search]);
->>>>>>> b4f4c0db
 
     const head = useMemo(() => {
         const headers = ["", "Name", "Title", "Email", "Phone"];
@@ -43,11 +20,7 @@
     }, []);
 
     const rows = useMemo(() => {
-<<<<<<< HEAD
         return trainers.map((trainer, index) => {
-=======
-        return filteredTrainers.map((trainer, index) => {
->>>>>>> b4f4c0db
             return (
                 <tr
                     key={index}
@@ -81,11 +54,7 @@
                 </tr>
             );
         });
-<<<<<<< HEAD
     }, [trainers]);
-=======
-    }, [filteredTrainers]);
->>>>>>> b4f4c0db
     return (
         <main className="flex flex-col bg-gray-100 text-black">
             <Table rows={rows} head={head} />
